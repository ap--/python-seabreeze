
import seabreeze.backends
# get the backend and add some functions/classes to this module
lib = seabreeze.backends.get_backend()

list_devices = lib.device_list_devices
SeaBreezeError = lib.SeaBreezeError
SeaBreezeDevice = lib.SeaBreezeDevice

import numpy


class _HelperFeatureAdder(object):

    def __init__(self, other):
        self._other = other

    def add(self, feature):
        ffunc = getattr(lib, "device_get_%s_feature_id" % feature)
        fids = ffunc(self._other._dev)
        if fids:
            return fids[0]
        else:
            return -1 # It seems as if negative numbers are not used for featureIDs

class LightSource(object):

    def __init__(self, device, featureId, index):
        ident = device, featureId, index
        self._ident = ident
        self._has_enable = lib.light_source_has_enable(*ident)
        self._has_varint = lib.light_source_has_variable_intensity(*ident)

    def set_enable(self, enable):
        if self._has_enable:
            d, f, i = self._ident
            lib.light_source_set_enable(d, f, i, enable)
        else:
            raise SeaBreezeError("Light source #%d can't be enabled or disabled.")

    def set_intensity(self, intensity):
        if self._has_varint:
            d, f, i = self._ident
            lib.light_source_set_intensity(d, f, i, intensity)
        else:
            raise SeaBreezeError("Light source #%d intensity can't be set.")

    def get_intensity(self):
        try:
            return lib.light_source_get_intensity(*self._ident)
        except SeaBreezeError:
            raise

    def __repr__(self):
        d, f, i = self._ident
        return "<LightSource #%d at %s:%s>" % (i, d.model, d.serial)


class Spectrometer(object):

    def __init__(self, device):
        self._open_device(device)

    @classmethod
    def from_serial_number(cls, serial=None):
        if serial is None:  # pick first spectrometer
            for dev in lib.device_list_devices():
                if not lib.device_is_open(dev):
                    return cls(dev)
            else:
                raise SeaBreezeError("No unopened device found.")
        else:  # pick spectrometer with correct serial
            for dev in lib.device_list_devices():
                if dev.serial == str(serial):
                    if lib.device_is_open(dev):
                        raise SeaBreezeError("Device already opened.")
                    else:
                        return cls(dev)
            else:
                raise SeaBreezeError("No device attached with serial number '%s'." % serial)

    def _open_device(self, device):
        if not isinstance(device, SeaBreezeDevice):
            raise SeaBreezeError("Not a SeaBreezeDevice")
        if lib.device_is_open(device):
            raise SeaBreezeError("Device already opened.")
        if hasattr(self, '_dev') and lib.device_is_open(getattr(self, '_dev')):
            lib.device_close(getattr(self, '_dev'))
        self._dev = device
        lib.device_open(self._dev)
        # get default information
        self._serial = self._dev.serial
        self._model = self._dev.model
        # get features
        feature = _HelperFeatureAdder(self)
        self._fidsp = feature.add('spectrometer')
        self._fidsh = feature.add('shutter')
        self._fidls = feature.add('light_source')
        self._fidcs = feature.add('continuous_strobe')
        self._fidee = feature.add('eeprom')
        self._fidic = feature.add('irrad_calibration')
        self._fidla = feature.add('lamp')
        self._fidte = feature.add('tec')
        self._fidnc = feature.add('nonlinearity_coeffs')  # Added
        self._fidsl = feature.add('stray_light_coeffs')
        self._fidspp = feature.add('spectrum_processing')
        # get additional information
        self._pixels = lib.spectrometer_get_formatted_spectrum_length(self._dev, self._fidsp)
        self._minimum_integration_time_micros = (
                lib.spectrometer_get_minimum_integration_time_micros(self._dev, self._fidsp))
        # get wavelengths
        self._wavelengths = numpy.zeros((self._pixels,), dtype=numpy.double)
        transfered_N = 0
        while True:
            transfered_N += lib.spectrometer_get_wavelengths(self._dev, self._fidsp,
                                                            self._wavelengths[transfered_N:])
            if transfered_N >= self._pixels:
                break
        # get dark pixel indices
        self._dark = lib.spectrometer_get_electric_dark_pixel_indices(self._dev, self._fidsp)
        self._has_dark_pixels = True if len(self._dark) > 0 else False
        # get nonlinearity coefficients
        try:
            sbnc = lib.nonlinearity_coeffs_get(self._dev, self._fidnc)
            self._nc = numpy.poly1d(sbnc[::-1])
            self._has_nonlinearity_coeffs = True
        except SeaBreezeError:
            self._has_nonlinearity_coeffs = False
        # if lightsources
        try:
            N_light_sources = lib.light_source_get_count(self._dev, self._fidls)
            self._light_sources = tuple(LightSource(self._dev, self._fidls, i)
                                                    for i in range(N_light_sources))
        except SeaBreezeError:
            self._light_sources = tuple()

    def wavelengths(self):
        return self._wavelengths

    def intensities(self, correct_dark_counts=False, correct_nonlinearity=False):
        if correct_dark_counts and not self._has_dark_pixels:
            raise SeaBreezeError("This device does not support dark count correction.")
        if correct_nonlinearity and not self._has_nonlinearity_coeffs:
            raise SeaBreezeError("This device does not support nonlinearity correction.")
        # Get the intensities
        out = numpy.empty((self._pixels,), dtype=numpy.double)
        transfered_N = 0
        while True:
            transfered_N += lib.spectrometer_get_formatted_spectrum(self._dev, self._fidsp,
                                                                    out[transfered_N:])
            if transfered_N >= self._pixels:
                break
        # Do corrections if requested
        if (correct_nonlinearity or correct_dark_counts):
            dark_offset = numpy.mean(out[self._dark]) if self._has_dark_pixels else 0.
            out -= dark_offset
        if (correct_nonlinearity):
            out = out / numpy.polyval(self._nc, out)
        if correct_nonlinearity and (not correct_dark_counts):
            out += dark_offset
        return out

    def spectrum(self, correct_dark_counts=False, correct_nonlinearity=False):
        return numpy.vstack((self._wavelengths,
                             self.intensities(correct_dark_counts, correct_nonlinearity)))

    def integration_time_micros(self, integration_time_micros):
        lib.spectrometer_set_integration_time_micros(self._dev,
                                                     self._fidsp, integration_time_micros)

<<<<<<< HEAD
    def trigger_mode(self, mode):
        lib.spectrometer_set_trigger_mode(self._dev, self._fidsp, mode)
    
=======
>>>>>>> d76fedc4
    def boxcar_width(self, boxcar_width):
        lib.spectrometer_set_boxcar_width(self._dev, self._fidspp, boxcar_width)

    def scans_to_average(self, scans_to_average):
        lib.spectrometer_set_scans_to_average(self._dev, self._fidspp, scans_to_average)
<<<<<<< HEAD
=======

>>>>>>> d76fedc4

    @property
    def serial_number(self):
        return self._serial

    @property
    def model(self):
        return self._model

    @property
    def pixels(self):
        return self._pixels

    @property
    def minimum_integration_time_micros(self):
        return self._minimum_integration_time_micros

    @property
    def light_sources(self):
        return self._light_sources

    def eeprom_read_slot(self, slot):
        return lib.eeprom_read_slot(self._dev, self._fidee, slot)

    def tec_set_enable(self, enable):
        lib.tec_set_enable(self._dev, self._fidte, enable)

    def tec_set_temperature_C(self, set_point_C):
        lib.tec_set_temperature_setpoint_degrees_C(self._dev, self._fidte, set_point_C)

    def tec_get_temperature_C(self):
        return lib.tec_read_temperature_degrees_C(self._dev, self._fidte)

    def lamp_set_enable(self, enable):
        lib.lamp_set_lamp_enable(self._dev, self._fidla, enable)

    def shutter_set_open(self, state):
        lib.shutter_set_shutter_open(self._dev, self._fidsh, state)

    def stray_light_coeffs(self):
        return lib.stray_light_coeffs_get(self._dev, self._fidsl)

    def irrad_calibration(self):
        out = numpy.empty((self._pixels,), dtype=numpy.float32)
        lib.irrad_calibration_read(self._dev, self._fidic, out)
        return out

    def irrad_calibration_collection_area(self):
        if lib.irrad_calibration_has_collection_area(self._dev, self._fidic):
            return lib.irrad_calibration_read_collection_area(self._dev, self._fidic)
        else:
            raise SeaBreezeError("Device does not store irrad calibration area.")

    def continuous_strobe_set_enable(self, enable):
        lib.continuous_strobe_set_enable(self._dev, self._fidcs, enable)

    def continuous_strobe_set_period_micros(self, period_micros):
        lib.continuous_strobe_set_period_micros(self._dev, self._fidcs, period_micros)

    def close(self):
        lib.device_close(self._dev)

    def __enter__(self):
        return self

    def __exit__(self, type, value, traceback):
        self.close()

    def __repr__(self):
        return "<Spectrometer %s:%s>" % (self.model, self.serial_number)<|MERGE_RESOLUTION|>--- conflicted
+++ resolved
@@ -168,21 +168,14 @@
         lib.spectrometer_set_integration_time_micros(self._dev,
                                                      self._fidsp, integration_time_micros)
 
-<<<<<<< HEAD
     def trigger_mode(self, mode):
         lib.spectrometer_set_trigger_mode(self._dev, self._fidsp, mode)
-    
-=======
->>>>>>> d76fedc4
+        
     def boxcar_width(self, boxcar_width):
         lib.spectrometer_set_boxcar_width(self._dev, self._fidspp, boxcar_width)
 
     def scans_to_average(self, scans_to_average):
         lib.spectrometer_set_scans_to_average(self._dev, self._fidspp, scans_to_average)
-<<<<<<< HEAD
-=======
-
->>>>>>> d76fedc4
 
     @property
     def serial_number(self):
