--- conflicted
+++ resolved
@@ -79,35 +79,6 @@
 
 ## Supported Devices
 
-<<<<<<< HEAD
-| Spectrometer | cseabreeze |       pyseabreeze        |
-|:-------------|:----------:|:------------------------:|
-| HR2000       |     x      |            x             |
-| HR2000PLUS   |     x      |            x             |
-| HR4000       |     x      |            x             |
-| JAZ          |     x      |            x             |
-| MAYA2000     |     x      |            x             |
-| MAYA2000PRO  |     x      |            x             |
-| MAYALSL      |     x      |            x             |
-| NIRQUEST256  |     x      |            x             |
-| NIRQUEST512  |     x      |            x             |
-| QE65000      |     x      |            x             |
-| QE-PRO       |     x      |            x             |
-| STS          |     x      |            x             |
-| TORUS        |     x      |            x             |
-| USB2000      |     x      |            x             |
-| USB2000PLUS  |     x      |            x             |
-| USB4000      |     x      |            x             |
-| USB650       |            | ap--/python-seabreeze#47 |
-| SPARK        |     x      |            x             |
-| ADC1000      |            |            x             |
-| SR2          |            |            x             |
-| SR4          |            |            x             |
-| SR6          |            |            x             |
-| HR2          |            |            x             |
-| HR4          |            |            x             |
-| ST-VIS       |            |            x             |
-=======
 | Spectrometer | cseabreeze |     pyseabreeze (usb)     | pyseabreeze (ethernet) |
 |:-------------|:----------:|:-------------------------:|:----------------------:|
 | HR2000       |     x      |             x             |                        |
@@ -136,7 +107,6 @@
 | SR4          |            |             x             |                        |
 | SR6          |            |             x             |                        |
 | ST-VIS       |            |             x             |                        |
->>>>>>> 996e9fd4
 
 
 ## Known Issues
