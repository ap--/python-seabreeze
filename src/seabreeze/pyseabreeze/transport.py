--- conflicted
+++ resolved
@@ -21,12 +21,9 @@
 import usb.core
 import usb.util
 
-<<<<<<< HEAD
 import socket
 import ipaddress
 
-=======
->>>>>>> aeb32c6b
 from seabreeze.pyseabreeze.types import PySeaBreezeProtocol
 from seabreeze.pyseabreeze.types import PySeaBreezeTransport
 
@@ -511,7 +508,6 @@
             unique socket devices for each available spectrometer
         """
         # TODO use multicast to discover potential spectrometers
-<<<<<<< HEAD
         dev_sockets = []
         for address, model in cls.devices_ip_port.items():
             sock = socket.socket(socket.AF_INET, socket.SOCK_STREAM)
@@ -523,13 +519,6 @@
                 dev_sockets.append(sock)
         for dev in dev_sockets:
             yield IPv4TransportHandle(dev)
-=======
-        sock = socket.socket(socket.AF_INET, socket.SOCK_STREAM)
-        # FIXME this uses the default address only
-        sock.connect(("192.168.254.254", 57357))
-        for dev in range(1):
-            yield IPv4TransportHandle(sock)
->>>>>>> aeb32c6b
 
     @classmethod
     def register_model(cls, model_name: str, **kwargs: Any) -> None:
