"""This is the cython wrapper for the seabreeze library

Author: Andreas Poehlmann

"""
cimport cython
from cpython.mem cimport PyMem_Free
from cpython.mem cimport PyMem_Malloc
from libcpp cimport bool as bool_t

cimport seabreeze.cseabreeze.c_seabreeze as csb

import weakref
from collections import namedtuple

import numpy as np

<<<<<<< HEAD
from collections import namedtuple
import struct

=======
>>>>>>> f2b9aec5

# from libseabreeze api/SeaBreezeConstants.h
class _ErrorCode(object):
    SUCCESS = 0
    INVALID_ERROR = 1
    NO_DEVICE = 2
    FAILED_TO_CLOSE = 3
    NOT_IMPLEMENTED = 4
    FEATURE_NOT_FOUND = 5
    TRANSFER_ERROR = 6
    BAD_USER_BUFFER = 7
    INPUT_OUT_OF_BOUNDS = 8
    SPECTROMETER_SATURATED = 9
    VALUE_NOT_FOUND = 10
    VALUE_NOT_EXPECTED = 11
    INVALID_TRIGGER_MODE = 12


# define max length for some strings
DEF _MAXBUFLEN = 32
DEF _MAXDBUFLEN = 256


# DO NOT DIRECTLY IMPORT EXCEPTIONS FROM HERE!
# ALWAYS IMPORT FROM `seabreeze.spectrometers`
class SeaBreezeError(Exception):

    _error_msgs = (
        "Success",
        "Error: Undefined error",
        "Error: No device found",
        "Error: Could not close device",
        "Error: Feature not implemented",
        "Error: No such feature on device",
        "Error: Data transfer error",
        "Error: Invalid user buffer provided",
        "Error: Input was out of bounds",
        "Error: Spectrometer was saturated",
        "Error: Value not found",
        "Error: Value not expected",
        "Error: Invalid trigger mode"
    )

    def __init__(self, message=None, error_code=None):
        if error_code is not None:
            if -99999 < error_code < 0:
                # as defined in libseabreeze api/SeaBreezeAPI.cpp
                message = "System Error: {:d}".format(error_code)

            elif error_code >= len(self._error_msgs):
                # not a valid a seabreeze error code
                message = self._error_msgs[_ErrorCode.INVALID_ERROR]
            else:
                # return a seabreeze error message
                message = self._error_msgs[error_code]

        elif message is not None:
            pass
        else:
            message = ""
        # Call the base class constructor with the parameters it needs
        super(SeaBreezeError, self).__init__(message)
        self.error_code = error_code


class SeaBreezeNumFeaturesError(SeaBreezeError):

    def __init__(self, feature, received_num, expected_num=1):
        message = ("This should not have happened. Apparently this device has "
                   "{received_num:d} {feature:s} features. The code expects it "
                   "to have {expected_num:d}. Please file a bug report including "
                   "a description of your device.").format(
            expected_num=expected_num,
            received_num=received_num,
            feature=feature
        )
        super(SeaBreezeNumFeaturesError, self).__init__(message)


class SeaBreezeNotSupported(SeaBreezeError):
    # ... i know you shouldn't always subclass Exceptions ...
    pass


cdef class SeaBreezeAPI(object):
    """SeaBreeze API interface"""

    cdef csb.SeaBreezeAPI *sbapi

    def __init__(self, initialize=True):
        self.sbapi = NULL
        if initialize:
            self.initialize()

    def initialize(self):
        """initialize the api backend

        normally this function does not have to be called directly by the user
        """
        self.sbapi = csb.SeaBreezeAPI.getInstance()

    def shutdown(self):
        """shutdown the api backend

        normally this function does not have to be called directly by the user
        """
        _seabreeze_device_instance_registry.clear()
        if self.sbapi:
            csb.SeaBreezeAPI.shutdown()
            self.sbapi = NULL

    def add_rs232_device_location(self, device_type, bus_path, baudrate):
        """add RS232 device location

        Parameters
        ----------
        device_type : str
        bus_path : str
            This will be a platform-specific location. Under Windows, this may
            be COM1, COM2, etc.  Under Linux, this might be /dev/ttyS0, /dev/ttyS1,
            etc.
        baudrate : int

        Returns
        -------
        success : bool
        """
        cdef int output
        cdef bytes c_devtype
        cdef bytes c_buspath
        cdef unsigned int c_baudrate
        c_devtype = bytes(device_type)
        c_buspath = bytes(bus_path)
        c_baudrate = int(baudrate)
        cdef char* p_devtype = c_devtype
        cdef char* p_buspath = c_buspath
        if not self.sbapi:
            raise RuntimeError("SeaBreezeAPI not initialized")
        output = self.sbapi.addRS232DeviceLocation(p_devtype, p_buspath, c_baudrate)
        return not bool(output)

    def add_ipv4_device_location(self, device_type, ip_address, port):
        """add ipv4 device location

        Parameters
        ----------
        device_type : str
        ip_address : str
            format XXX.XXX.XXX.XXX
        port : int

        Returns
        -------
        success : bool
        """
        cdef int output
        cdef bytes c_devtype
        cdef bytes c_buspath
        cdef int c_port
        c_devtype = bytes(device_type)
        c_ipaddr = bytes(ip_address)
        c_port = int(port)
        cdef char* p_devtype = c_devtype
        cdef char* p_ipaddr = c_ipaddr
        if not self.sbapi:
            raise RuntimeError("SeaBreezeAPI not initialized")
        output = self.sbapi.addTCPIPv4DeviceLocation(p_devtype, p_ipaddr, c_port)
        return not bool(output)

    def _list_device_ids(self):
        """list device ids for all available spectrometers

        Note: this includes spectrometers that are currently opened in other
        processes on the machine.

        Returns
        -------
        device_ids : list of ints
            unique device_ids for each available spectrometer
        """
        cdef int num_devices
        cdef long* c_device_ids
        cdef int found_devices
        if not self.sbapi:
            raise RuntimeError("SeaBreezeAPI not initialized")
        self.sbapi.probeDevices()
        num_devices = self.sbapi.getNumberOfDeviceIDs()
        c_device_ids = <long*> PyMem_Malloc(num_devices * sizeof(long))
        if not c_device_ids:
            raise MemoryError("could not allocate memory for device_ids")
        try:
            found_devices = self.sbapi.getDeviceIDs(c_device_ids, num_devices)
            device_ids = []
            for i in range(found_devices):
                device_ids.append(int(c_device_ids[i]))
            return device_ids
        finally:
            PyMem_Free(c_device_ids)

    def list_devices(self):
        """returns available SeaBreezeDevices

        list all connected Ocean Optics devices supported
        by libseabreeze.

        Returns
        -------
        devices: list of SeaBreezeDevice
            connected Spectrometer instances
        """
        # Probe Devices on all Buses
        device_ids = self._list_device_ids()
        devices = []
        for handle in device_ids:
            dev = _seabreeze_device_factory(handle)
            if dev.is_open:
                was_open_before = True
            else:
                was_open_before = False
                try:
                    dev.open()
                except SeaBreezeError as err:
                    if err.error_code == _ErrorCode.NO_DEVICE:
                        # device used by another thread?
                        continue
            model = dev.model
            serial = dev.serial_number
            if not was_open_before:
                dev.close()
            devices.append(dev)
        return devices

    def supported_models(self):
        """returns SeaBreezeDevices supported by the backend

        models supported by the backend

        Returns
        -------
        devices: list of str
            list of model names that are supported by this backend
        """
        cdef int num_models
        cdef int error_code
        cdef char c_buffer[_MAXBUFLEN]
        cdef int bytes_written
        if not self.sbapi:
            raise RuntimeError("SeaBreezeAPI not initialized")
        num_devices = self.sbapi.getNumberOfSupportedModels()

        output = []
        for i in range(num_devices):
            bytes_written = self.sbapi.getSupportedModelName(i, &error_code, c_buffer, _MAXBUFLEN)
            if error_code != 0:
                raise SeaBreezeError(error_code=error_code)

            serial = c_buffer[:bytes_written]
            output.append(serial.decode("utf-8").rstrip('\x00'))
        return output


cdef class SeaBreezeDevice(object):
    """SeaBreezeDevice class for handling all spectrometers

    This is the default cseabreeze class interface for all supported spectrometers.
    Users don't instantiate it directly, but retrieve instances via
    :func:`seabreeze.cseabreeze.SeaBreezeAPI.list_devices`

    """
    cdef readonly long handle
    cdef readonly str _model, _serial_number
    cdef csb.SeaBreezeAPI *sbapi
    # enable weak references
    cdef object __weakref__

    def __cinit__(self, handle):
        self.sbapi = csb.SeaBreezeAPI.getInstance()

    def __init__(self, handle=None):
        if handle is None:
            raise SeaBreezeError("Don't instantiate SeaBreezeDevice directly. Use `SeabreezeAPI.list_devices()`.")
        self.handle = handle
        try:
            self._get_info()
        except SeaBreezeError:
            if not self._model:
                # TODO: warn, getting the model string should always succeed...
                self._model = "?"
            if not self._serial_number:
                self._serial_number = "?"

    def __dealloc__(self):
        cdef int error_code
        # always returns 1
        # under normal circumstances this is fine because it'll return
        # the pointer to the same instance.
        # In a pytest scenario where SeaBreezeAPI.shutdown is called to
        # allow switching to other backends, this will prevent a segfault
        # (and create a little bit of overhead because it recreates the
        # DeviceFactory instance...)
        self.sbapi = csb.SeaBreezeAPI.getInstance()
        self.sbapi.closeDevice(self.handle, &error_code)

    cdef _get_info(self):
        """populate model and serial_number attributes (internal)"""
        model = self.get_model()
        try:
            self._model = model
        except TypeError:
            self._model = model.encode("utf-8")
        serial_number = self.get_serial_number()
        try:
            self._serial_number = serial_number
        except TypeError:
            self._serial_number = serial_number.encode("utf-8")

    def __repr__(self):
        return "<SeaBreezeDevice %s:%s>" % (self.model, self.serial_number)

    def open(self):
        """open the spectrometer usb connection

        Returns
        -------
        None
        """
        cdef int error_code
        cdef int ret
        ret = self.sbapi.openDevice(self.handle, &error_code)
        if int(ret) > 0 or error_code != 0:
            raise SeaBreezeError(error_code=error_code)
        self._get_info()

    def close(self):
        """close the spectrometer usb connection

        Returns
        -------
        None
        """
        cdef int error_code
        # always returns 1
        self.sbapi.closeDevice(self.handle, &error_code)
        if error_code != 0:
            raise SeaBreezeError(error_code=error_code)

    @property
    def model(self):
        return "{}.".format(self._model)[:-1]

    @property
    def serial_number(self):
        return "{}.".format(self._serial_number)[:-1]

    @property
    def is_open(self):
        """returns if the spectrometer device usb connection is opened

        Returns
        -------
        bool
        """
        try:
            # this is a hack to figure out if the spectrometer is connected
            self.get_serial_number()
        except SeaBreezeNumFeaturesError:
            return False
        except SeaBreezeError as err:
            if err.error_code == _ErrorCode.TRANSFER_ERROR:
                return False
            raise err
        else:
            return True

    def get_serial_number(self):
        """return the serial number string of the spectrometer

        Returns
        -------
        serial_number: str
        """
        cdef int error_code
        cdef int num_serial_number_features
        num_serial_number_features = self.sbapi.getNumberOfSerialNumberFeatures(self.handle, &error_code)
        if error_code != 0:
            raise SeaBreezeError(error_code=error_code)
        if num_serial_number_features != 1:
            raise SeaBreezeNumFeaturesError("serial number", received_num=num_serial_number_features)

        cdef long feature_id
        self.sbapi.getSerialNumberFeatures(self.handle, &error_code, &feature_id, 1)
        if error_code != 0:
            raise SeaBreezeError(error_code=error_code)
        cdef unsigned char max_length
        max_length = self.sbapi.getSerialNumberMaximumLength(self.handle, feature_id, &error_code)
        if error_code != 0:
            raise SeaBreezeError(error_code=error_code)
        cdef char c_buffer[_MAXBUFLEN]
        cdef int bytes_written
        bytes_written = self.sbapi.getSerialNumber(self.handle, feature_id, &error_code, c_buffer, max_length)
        if error_code != 0:
            raise SeaBreezeError(error_code=error_code)
        serial = c_buffer[:bytes_written]
        return serial.decode("utf-8").rstrip('\x00')

    def get_model(self):
        """return the model string of the spectrometer

        Returns
        -------
        model: str
        """
        cdef int error_code
        cdef char c_buffer[_MAXBUFLEN]
        cdef int bytes_written
        bytes_written = self.sbapi.getDeviceType(self.handle, &error_code, c_buffer, _MAXBUFLEN)
        model = c_buffer[:bytes_written]
        if model == "NONE":
            raise SeaBreezeError(error_code=error_code)
        return model.decode("utf-8")

    @property
    def features(self):
        """return a dictionary of all supported features

        this returns a dictionary with all supported Features of the spectrometer

        Returns
        -------
        features : `dict` [`str`, `seabreeze.cseabreeze.SeaBreezeFeature`]
        """
        # TODO: make this a cached property
        features = {}
        # noinspection PyProtectedMember
        feature_registry = SeaBreezeFeature.get_feature_class_registry()
        for identifier, feature_class in feature_registry.items():
            feature_ids = feature_class._get_feature_ids_from_device(self)
            features[identifier] = [feature_class(self, feature_id) for feature_id in feature_ids]
        return features

    @property
    def f(self):
        """convenience assess to features via attributes

        this allows you to access a feature like this::

            # via .features
            device.features['spectrometer'][0].get_intensities()
            # via .f
            device.f.spectrometer.get_intensities()

        """
        class FeatureAccessHandler(object):
            def __init__(self, feature_dict):
                for identifier, features in feature_dict.items():
                    setattr(self, identifier, features[0] if features else None)  # TODO: raise FeatureNotAvailable?
        return FeatureAccessHandler(self.features)


# create only one SeaBreezeDevice instance per handle
_seabreeze_device_instance_registry = weakref.WeakValueDictionary()
def _seabreeze_device_factory(handle):
    """return existing instances instead of creating temporary ones"""
    try:
        return _seabreeze_device_instance_registry[handle]
    except KeyError:
        dev = _seabreeze_device_instance_registry[handle] = SeaBreezeDevice(handle)
        return dev


cdef class SeaBreezeFeature(object):
    """BaseClass for SeaBreezeFeatures

    defines the minimum class interface for all features
    """
    cdef SeaBreezeDevice device
    cdef long device_id
    cdef readonly long feature_id
    cdef csb.SeaBreezeAPI *sbapi

    identifier = "base_feature"

    def __cinit__(self, SeaBreezeDevice device, int feature_id):
        self.sbapi = csb.SeaBreezeAPI.getInstance()

    def __init__(self, SeaBreezeDevice device, int feature_id):
        if self.identifier == "base_feature":
            raise SeaBreezeError("Don't instantiate SeaBreezeFeature directly. Use derived feature classes.")
        self.device = device
        self.device_id = device.handle
        self.feature_id = feature_id

    def __repr__(self):
        return "<{}:{}:{} id={}>".format(self.__class__.__name__,
                                         self.device.model, self.device.serial_number, self.feature_id)

    @classmethod
    def get_feature_class_registry(cls):
        # noinspection PyUnresolvedReferences
        return {feature_class.identifier: feature_class for feature_class in SeaBreezeFeature.__subclasses__()}

    @classmethod
    def _get_feature_ids_from_device(cls, SeaBreezeDevice device):
        return []

    @classmethod
    def _raise_if_error(cls, error_code, num_features):
        if error_code != 0:
            raise SeaBreezeError(error_code=error_code)
        if num_features == 0:
            # TODO: raise SeaBreezeNumFeaturesError(cls.identifier, num_features) ?
            pass


cdef class SeaBreezeRawUSBBusAccessFeature(SeaBreezeFeature):

    identifier = "raw_usb_bus_access"

    @classmethod
    def _get_feature_ids_from_device(cls, SeaBreezeDevice device):  # autogenerated
        cdef int num_features, error_code
        cdef csb.SeaBreezeAPI* sbapi = csb.SeaBreezeAPI.getInstance()
        num_features = sbapi.getNumberOfRawUSBBusAccessFeatures(device.handle, &error_code)
        cls._raise_if_error(error_code, num_features)
        py_feature_ids = []
        if num_features != 0:
            feature_ids = <long*> PyMem_Malloc(num_features * sizeof(long))
            if not feature_ids:
                raise MemoryError("could not allocate memory for feature_ids")
            try:
                sbapi.getRawUSBBusAccessFeatures(device.handle, &error_code, feature_ids, num_features)
                cls._raise_if_error(error_code, num_features)
                py_feature_ids = [feature_ids[i] for i in range(num_features)]
            finally:
                PyMem_Free(feature_ids)
        return py_feature_ids

    cdef unsigned char _get_device_endpoint(self, endpoint):
        cdef csb.usbEndpointType ep
        cdef int error_code
        cdef unsigned char out
        ep_map = {
            'primary_out': csb.kEndpointTypePrimaryOut, # slow speed
            'primary_in': csb.kEndpointTypePrimaryIn,  # slow speed
            'secondary_out': csb.kEndpointTypeSecondaryOut, # could be high speed
            'secondary_in': csb.kEndpointTypeSecondaryIn,  # could be high speed
            'secondary_in2': csb.kEndpointTypeSecondaryIn2  # generally high speed
        }
        if endpoint not in ep_map.keys():
            raise ValueError("endpoint not in %s" % str(ep_map.keys()))
        ep = ep_map[endpoint]
        out = self.sbapi.getDeviceEndpoint(self.device_id, &error_code, ep)
        if error_code != 0:
            raise SeaBreezeError(error_code=error_code)
        return out

    def raw_usb_read(self, endpoint, buffer_length=1024):
        """read raw data from usb

        Parameters
        ----------
        endpoint : str
            one of {'primary_out', 'primary_in', 'secondary_out', 'secondary_in', 'secondary_in2'}
        buffer_length : int, default=1024
            length of the allocated outputbuffer

        Returns
        -------
        data: str
            raw readout from usb
        """
        cdef unsigned char* c_buffer = NULL
        cdef unsigned int buflen = int(buffer_length)
        cdef int error_code
        cdef int bytes_written
        cdef unsigned char ep = self._get_device_endpoint(endpoint)
        c_buffer = <unsigned char*> PyMem_Malloc(buffer_length * sizeof(unsigned char))
        if not c_buffer:
            raise MemoryError("could not allocate memory for buffer")
        try:
            bytes_written = self.sbapi.rawUSBBusAccessRead(self.device_id, self.feature_id, &error_code,
                                                           &c_buffer[0], buflen, ep)
            if error_code != 0:
                raise SeaBreezeError(error_code=error_code)
            data = c_buffer[:bytes_written]
        finally:
            PyMem_Free(c_buffer)
        return data

    def raw_usb_write(self, data, endpoint):
        """send raw data to usb

        Parameters
        ----------
        data : str
            raw data that should be transfered to spectrometer
        endpoint : str
            one of {'primary_out', 'primary_in', 'secondary_out', 'secondary_in', 'secondary_in2'}

        Returns
        -------
        bytes_written : int
        """
        cdef unsigned char* c_buffer
        cdef unsigned int c_buffer_length
        cdef int error_code
        cdef int bytes_written
        cdef unsigned char ep = self._get_device_endpoint(endpoint)
        bdata = bytes(data)
        c_buffer = bdata
        c_buffer_length = len(data)
        bytes_written = self.sbapi.rawUSBBusAccessWrite(self.device_id, self.feature_id, &error_code,
                                                        &c_buffer[0], c_buffer_length, ep)
        if error_code != 0:
            raise SeaBreezeError(error_code=error_code)
        return int(bytes_written)


cdef class SeaBreezeSpectrometerFeature(SeaBreezeFeature):

    identifier = "spectrometer"

    cdef readonly int _cached_spectrum_length
    cdef readonly int _cached_raw_spectrum_length

    # Define Metadata Dataset structure for individual buffered measurements.
    MetadataDataset = namedtuple("MetadataDataset", [
                                    "metadata_protocol_version",
                                    "metadata_length",
                                    "pixel_data_length",
                                    "microsecond_counter",
                                    "integration_time_micros",
                                    "pixel_data_format",
                                    "spectrum_count",
                                    "last_spectrum_count",
                                    "last_microsecond_count",
                                    "scans_to_average"
                                    ])

    def __cinit__(self, SeaBreezeDevice device, int feature_id):
        self._cached_spectrum_length = -1
        self._cached_raw_spectrum_length = -1

    @classmethod
    def _get_feature_ids_from_device(cls, SeaBreezeDevice device):  # autogenerated
        cdef int num_features, error_code
        cdef csb.SeaBreezeAPI* sbapi = csb.SeaBreezeAPI.getInstance()
        num_features = sbapi.getNumberOfSpectrometerFeatures(device.handle, &error_code)
        cls._raise_if_error(error_code, num_features)
        py_feature_ids = []
        if num_features != 0:
            feature_ids = <long*> PyMem_Malloc(num_features * sizeof(long))
            if not feature_ids:
                raise MemoryError("could not allocate memory for feature_ids")
            try:
                sbapi.getSpectrometerFeatures(device.handle, &error_code, feature_ids, num_features)
                cls._raise_if_error(error_code, num_features)
                py_feature_ids = [feature_ids[i] for i in range(num_features)]
            finally:
                PyMem_Free(feature_ids)
        return py_feature_ids

    def set_trigger_mode(self, mode):
        """sets the trigger mode for the spectrometer

        Parameters
        ----------
        mode : int
            trigger mode for spectrometer. Note that requesting an
            unsupported mode will result in an error.

        Returns
        -------
        None
        """
        cdef int error_code
        cdef int cmode
        cmode = int(mode)
        cdef unsigned long device_id, feature_id
        with nogil:
            self.sbapi.spectrometerSetTriggerMode(self.device_id, self.feature_id, &error_code, cmode)
        if error_code != 0:
            raise SeaBreezeError(error_code=error_code)

    def set_integration_time_micros(self, unsigned long integration_time_micros):
        """sets the integration time for the specified device

        Parameters
        ----------
        integration_time_micros : int
            the integration time in micro seconds

        Returns
        -------
        None
        """
        cdef int error_code
        cdef unsigned long cinttime
        cinttime = int(integration_time_micros)
        with nogil:
            self.sbapi.spectrometerSetIntegrationTimeMicros(self.device_id, self.feature_id, &error_code, cinttime)
        if error_code != 0:
            raise SeaBreezeError(error_code=error_code)

    def get_integration_time_micros_limits(self):
        """returns the smallest and largest valid integration time setting, in microseconds

        Returns
        -------
        micros_low: int
            smallest supported integration time
        micros_high: int
            largest supported integration time
        """
        cdef int error_code
        cdef unsigned long int_low, int_high
        int_low = self.sbapi.spectrometerGetMinimumIntegrationTimeMicros(self.device_id, self.feature_id, &error_code)
        if error_code != 0:
            raise SeaBreezeError(error_code=error_code)
        int_high = self.sbapi.spectrometerGetMaximumIntegrationTimeMicros(self.device_id, self.feature_id, &error_code)
        if error_code != 0:
            raise SeaBreezeError(error_code=error_code)
        return int(int_low), int(int_high)

    def get_maximum_intensity(self):
        """returns the maximum pixel intensity for the spectrometer

        Returns
        -------
        max_intensity: float
        """
        cdef int error_code
        cdef double max_intensity
        max_intensity = self.sbapi.spectrometerGetMaximumIntensity(self.device_id, self.feature_id, &error_code)
        if error_code != 0:
            raise SeaBreezeError(error_code=error_code)
        return float(max_intensity)

    def get_electric_dark_pixel_indices(self):
        """returns the electric dark pixel indices for the spectrometer

        This returns a list of indices of the pixels that are electrically active
        but optically masked (a.k.a. electric dark pixels). Note that not all
        detectors have optically masked pixels; in that case, an empty list is returned

        Returns
        -------
        dark_pixel_idxs: list of int
        """
        cdef int error_code
        cdef int dp_count, written
        dp_count = self.sbapi.spectrometerGetElectricDarkPixelCount(self.device_id, self.feature_id, &error_code)
        if error_code != 0:
            raise SeaBreezeError(error_code=error_code)
        if dp_count == 0:
            return []
        cindices = <int*> PyMem_Malloc(dp_count * sizeof(int))
        if not cindices:
            raise MemoryError("could not allocate memory for cindices")
        try:
            written = self.sbapi.spectrometerGetElectricDarkPixelIndices(self.device_id, self.feature_id, &error_code,
                                                                         &cindices[0], dp_count)
            if error_code != 0:
                raise SeaBreezeError(error_code=error_code)
            assert int(written) == int(dp_count)
            indices = [int(cindices[i]) for i in range(dp_count)]
        finally:
            PyMem_Free(cindices)
        return indices

    @property
    def _spectrum_length(self):
        """cached spectrum length

        Returns
        -------
        spectrum_length: int
        """
        cdef int error_code
        cdef int spec_length
        if self._cached_spectrum_length < 0:
            spec_length = self.sbapi.spectrometerGetFormattedSpectrumLength(self.device_id, self.feature_id, &error_code)
            if error_code != 0:
                raise SeaBreezeError(error_code=error_code)
            self._cached_spectrum_length = int(spec_length)
        return self._cached_spectrum_length

    @property
    def _raw_spectrum_length(self):
        """cached spectrum length

        Returns
        -------
        spectrum_length: int
        """
        cdef int error_code
        cdef int spec_length
        if self._cached_raw_spectrum_length < 0:
            spec_length = self.sbapi.spectrometerGetUnformattedSpectrumLength(self.device_id, self.feature_id, &error_code)
            if error_code != 0:
                raise SeaBreezeError(error_code=error_code)
            self._cached_raw_spectrum_length = int(spec_length)
        return self._cached_raw_spectrum_length

    @cython.boundscheck(False)
    def get_wavelengths(self):
        """computes the wavelengths for the spectrometer

        Returns
        -------
        wavelengths: `np.ndarray`
        """
        cdef int error_code
        cdef int bytes_written
        cdef double[::1] out
        cdef int out_length

        wavelengths = np.zeros((self._spectrum_length, ), dtype=np.double)
        out = wavelengths
        out_length = wavelengths.size
        with nogil:
            bytes_written = self.sbapi.spectrometerGetWavelengths(self.device_id, self.feature_id, &error_code,
                                                                  &out[0], out_length)
        if error_code != 0:
            raise SeaBreezeError(error_code=error_code)
        return wavelengths

    @cython.boundscheck(False)
    def get_intensities(self):
        """acquires a spectrum and returns the measured intensities

        In this mode, auto-nulling should be automatically performed
        for devices that support it.

        Returns
        -------
        intensities: `np.ndarray`
        """
        cdef int error_code
        cdef int bytes_written
        cdef double[::1] out
        cdef int out_length

        intensities = np.zeros((self._spectrum_length, ), dtype=np.double)
        out = intensities
        out_length = intensities.size
        with nogil:
            bytes_written = self.sbapi.spectrometerGetFormattedSpectrum(self.device_id, self.feature_id, &error_code,
                                                                        &out[0], out_length)
        if error_code != 0:
            raise SeaBreezeError(error_code=error_code)
        assert bytes_written == self._spectrum_length
        return intensities

    def _get_spectrum_raw(self):
        # int spectrometerGetUnformattedSpectrumLength(long deviceID, long spectrometerFeatureID, int *errorCode)
        # int spectrometerGetUnformattedSpectrum(long deviceID, long spectrometerFeatureID, int *errorCode,
        #                                        unsigned char *buffer, int bufferLength)
        raise NotImplementedError("unformatted spectrum")

    @cython.boundscheck(False)
    def get_fast_buffer_spectrum(self, int number_of_samples):
        """acquires raw spectra with metadata from the buffer and returns the spectra with metadata as a list of namedtuples.

        Parameters
        ----------
        number_of_samples : int
            the number of samples to be retrieved from the spectrometer buffer.
            the maximum allowed number depends on the spectrometer (e.g. OceanFX: max. 15).

        Returns
        -------
        list[tuple[MetadataDataset, np.ndarray]]
        """
        cdef int error_code
        cdef int bytes_written
        cdef unsigned char* c_buffer = NULL
        cdef int out_length
        cdef int sample_number
        sample_number = int(number_of_samples)

        out_length = (64 + self._raw_spectrum_length + 4) * number_of_samples

        c_buffer = <unsigned char*> PyMem_Malloc(out_length * sizeof(unsigned char))
        if not c_buffer:
            raise MemoryError("could not allocate memory for buffer")
        try:
            bytes_written = self.sbapi.spectrometerGetFastBufferSpectrum(self.device_id, self.feature_id, &error_code,
                                                                        &c_buffer[0], out_length, sample_number)
            if error_code != 0:
                raise SeaBreezeError(error_code=error_code)
            data = c_buffer[:bytes_written]
        finally:
            PyMem_Free(c_buffer)

        buffer_data = []
        offset = 0
        for i in range(sample_number):
            # decode metadata
            metadata = struct.unpack('HHIQIIIIQH',data[offset:offset+42])
            metdata_dataset = self.MetadataDataset(*metadata)

            # determine pixel data format from metadata and decode spectrum
            intensities_raw = data[offset+metdata_dataset.metadata_length:offset+metdata_dataset.metadata_length+metdata_dataset.pixel_data_length]
            if metdata_dataset.pixel_data_format == 1:
                intensities = np.frombuffer(intensities_raw, dtype=np.uint16)
            elif metdata_dataset.pixel_data_format == 2:
                intensities = np.frombuffer(intensities_raw, dtype=np.uint24)
            elif metdata_dataset.pixel_data_format == 3:
                intensities = np.frombuffer(intensities_raw, dtype=np.uint32)
            elif metdata_dataset.pixel_data_format == 4:
                intensities = np.frombuffer(intensities_raw, dtype=np.single)
            else:
                SeaBreezeError("Unknown Pixel Data Format")

<<<<<<< HEAD
            # add data to return list
            buffer_data.append((metdata_dataset,intensities))
            
            # depending on the individual Dataset length, add offset to next Dataset.
            # There is 4 bytes of unused data after every spectrum for some reason. So add that as well.
            offset += metdata_dataset.metadata_length + metdata_dataset.pixel_data_length + 4
=======
            # add Dataset to returned list
            buffer_data.append(Dataset(
                protocol_version,
                metadata_length,
                pixel_data_length,
                microsecond_counter,
                integration_time_micros,
                pixel_data_format,
                spectrum_count,
                last_spectrum_count,
                last_microsecond_count,
                scans_to_average,
                intensities))

            # depending on the individual Dataset length, add offset to next Dataset.
            # There is 4 bytes of unused data after every spectrum for some reason. So add that as well.
            offset += metadata_length + pixel_data_length + 4

>>>>>>> f2b9aec5
        return buffer_data

cdef class SeaBreezePixelBinningFeature(SeaBreezeFeature):

    identifier = "pixel_binning"

    @classmethod
    def _get_feature_ids_from_device(cls, SeaBreezeDevice device):  # autogenerated
        cdef int num_features, error_code
        cdef csb.SeaBreezeAPI* sbapi = csb.SeaBreezeAPI.getInstance()
        num_features = sbapi.getNumberOfPixelBinningFeatures(device.handle, &error_code)
        cls._raise_if_error(error_code, num_features)
        py_feature_ids = []
        if num_features != 0:
            feature_ids = <long*> PyMem_Malloc(num_features * sizeof(long))
            if not feature_ids:
                raise MemoryError("could not allocate memory for feature_ids")
            try:
                sbapi.getPixelBinningFeatures(device.handle, &error_code, feature_ids, num_features)
                cls._raise_if_error(error_code, num_features)
                py_feature_ids = [feature_ids[i] for i in range(num_features)]
            finally:
                PyMem_Free(feature_ids)
        return py_feature_ids

    def set_binning_factor(self, factor):
        """sets the pixel binning factor on the device

        Returns
        -------
        None
        """
        cdef int error_code
        cdef unsigned char binning
        binning = int(factor)
        self.sbapi.binningSetPixelBinningFactor(self.device_id, self.feature_id, &error_code, binning)
        if error_code != 0:
            raise SeaBreezeError(error_code=error_code)

    def get_binning_factor(self):
        """gets the pixel binning factor on the device

        Returns
        -------
        binning_factor: int
        """
        cdef int error_code
        cdef unsigned char binning
        binning = self.sbapi.binningGetPixelBinningFactor(self.device_id, self.feature_id, &error_code)
        if error_code != 0:
            raise SeaBreezeError(error_code=error_code)
        return int(binning)

    def get_max_binning_factor(self):
        """gets the max pixel binning factor on the device

        Returns
        -------
        binning_factor: int
        """
        cdef int error_code
        cdef unsigned char binning
        binning = self.sbapi.binningGetMaxPixelBinningFactor(self.device_id, self.feature_id, &error_code)
        if error_code != 0:
            raise SeaBreezeError(error_code=error_code)
        return int(binning)

    binning_factor = property(get_binning_factor, set_binning_factor)
    max_binning_factor = property(get_max_binning_factor)

    def set_default_binning_factor(self, factor):
        """sets the pixel binning factor on the device

        Parameters
        ----------
        factor : int or None
            the desired default pixel binning factor. If None, resets the default.

        Returns
        -------
        None
        """
        cdef int error_code
        cdef unsigned char binning
        if factor is None:
            self.sbapi.binningSetDefaultPixelBinningFactor(self.device_id, self.feature_id, &error_code)
        else:
            binning = int(factor)
            self.sbapi.binningSetDefaultPixelBinningFactor(self.device_id, self.feature_id, &error_code, binning)
        if error_code != 0:
            raise SeaBreezeError(error_code=error_code)

    def get_default_binning_factor(self):
        """gets the default pixel binning factor on the device

        Returns
        -------
        binning_factor: int
        """
        cdef int error_code
        cdef unsigned char binning
        binning = self.sbapi.binningGetDefaultPixelBinningFactor(self.device_id, self.feature_id, &error_code)
        if error_code != 0:
            raise SeaBreezeError(error_code=error_code)
        return int(binning)

    default_binning_factor = property(get_default_binning_factor, set_default_binning_factor)


cdef class SeaBreezeThermoElectricFeature(SeaBreezeFeature):

    identifier = "thermo_electric"

    @classmethod
    def _get_feature_ids_from_device(cls, SeaBreezeDevice device):  # autogenerated
        cdef int num_features, error_code
        cdef csb.SeaBreezeAPI* sbapi = csb.SeaBreezeAPI.getInstance()
        num_features = sbapi.getNumberOfThermoElectricFeatures(device.handle, &error_code)
        cls._raise_if_error(error_code, num_features)
        py_feature_ids = []
        if num_features != 0:
            feature_ids = <long*> PyMem_Malloc(num_features * sizeof(long))
            if not feature_ids:
                raise MemoryError("could not allocate memory for feature_ids")
            try:
                sbapi.getThermoElectricFeatures(device.handle, &error_code, feature_ids, num_features)
                cls._raise_if_error(error_code, num_features)
                py_feature_ids = [feature_ids[i] for i in range(num_features)]
            finally:
                PyMem_Free(feature_ids)
        return py_feature_ids

    def read_temperature_degrees_celsius(self):
        """reads the actual temperature of the TEC in degrees Celsius

        Returns
        -------
        temperature: float
            tec temperature in degrees Celsius
        """
        cdef int error_code
        cdef double temperature
        temperature = self.sbapi.tecReadTemperatureDegreesC(self.device_id, self.feature_id, &error_code)
        if error_code != 0:
            raise SeaBreezeError(error_code=error_code)
        return float(temperature)

    def set_temperature_setpoint_degrees_celsius(self, temperature):
        """sets the target (setpoint) TEC temperature

        Returns
        -------
        None
        """
        cdef int error_code
        cdef double temperature_degrees_celsius
        temperature_degrees_celsius = float(temperature)
        self.sbapi.tecSetTemperatureSetpointDegreesC(self.device_id, self.feature_id, &error_code,
                                                     temperature_degrees_celsius)
        if error_code != 0:
            raise SeaBreezeError(error_code=error_code)

    def enable_tec(self, state):
        """enables the TEC feature on the device

        Parameters
        ----------
        state : bool
            on or off

        Returns
        -------
        None
        """
        cdef int error_code
        cdef unsigned char enable = 1 if bool(state) else 0
        self.sbapi.tecSetEnable(self.device_id, self.feature_id, &error_code, enable)
        if error_code != 0:
            raise SeaBreezeError(error_code=error_code)


cdef class SeaBreezeIrradCalFeature(SeaBreezeFeature):

    identifier = "irrad_cal"

    @classmethod
    def _get_feature_ids_from_device(cls, SeaBreezeDevice device):  # autogenerated
        cdef int num_features, error_code
        cdef csb.SeaBreezeAPI* sbapi = csb.SeaBreezeAPI.getInstance()
        num_features = sbapi.getNumberOfIrradCalFeatures(device.handle, &error_code)
        cls._raise_if_error(error_code, num_features)
        py_feature_ids = []
        if num_features != 0:
            feature_ids = <long*> PyMem_Malloc(num_features * sizeof(long))
            if not feature_ids:
                raise MemoryError("could not allocate memory for feature_ids")
            try:
                sbapi.getIrradCalFeatures(device.handle, &error_code, feature_ids, num_features)
                cls._raise_if_error(error_code, num_features)
                py_feature_ids = [feature_ids[i] for i in range(num_features)]
            finally:
                PyMem_Free(feature_ids)
        return py_feature_ids

    def has_collection_area(self):
        """checks for an irradiance collection area

        Returns
        -------
        has_area: bool
        """
        cdef int error_code
        cdef int has_ca
        has_ca = self.sbapi.irradCalibrationHasCollectionArea(self.device_id, self.feature_id, &error_code)
        if error_code != 0:
            raise SeaBreezeError(error_code=error_code)
        return bool(has_ca)

    def read_collection_area(self):
        """reads an irradiance collection area from the spectrometer

        Returns
        -------
        area: float
        """
        cdef int error_code
        cdef float area
        area = self.sbapi.irradCalibrationReadCollectionArea(self.device_id, self.feature_id, &error_code)
        if error_code != 0:
            raise SeaBreezeError(error_code=error_code)
        return float(area)

    def write_collection_area(self, area):
        """writes an irradiance collection area to the spectrometer

        Returns
        -------
        None
        """
        cdef int error_code
        cdef float c_area = float(area)
        self.sbapi.irradCalibrationWriteCollectionArea(self.device_id, self.feature_id, &error_code, c_area)
        if error_code != 0:
            raise SeaBreezeError(error_code=error_code)

    def read_calibration(self):
        """

        Returns
        -------
        irrad_calibration: `np.ndarray`
        """
        cdef int error_code
        cdef int bytes_written
        cdef float[::1] out
        cdef int out_length
        irrad_calibration = np.zeros((4096,), dtype=np.float32)  # FIXME: not 4096 but Formatted Spectrum Length
        out = irrad_calibration
        out_length = irrad_calibration.size
        bytes_written = self.sbapi.irradCalibrationRead(self.device_id, self.feature_id, &error_code,
                                                        &out[0], out_length)
        if error_code != 0:
             raise SeaBreezeError(error_code=error_code)
        return irrad_calibration[:bytes_written]

    def write_calibration(self, calibration_array):
        """

        Parameters
        ----------
        calibration_array : `np.ndarray`

        Returns
        -------
        None
        """
        cdef int error_code
        cdef int bytes_written
        cdef float[::1] out
        cdef int out_length
        arr = np.asarray(calibration_array, dtype=np.float32)
        if not arr.ndim == 1:
            raise ValueError("calibration_array needs to be 1D")
        out = arr
        out_length = arr.size
        bytes_written = self.sbapi.irradCalibrationWrite(self.device_id, self.feature_id, &error_code,
                                                         &out[0], out_length)
        if error_code != 0:
             raise SeaBreezeError(error_code=error_code)


cdef class SeaBreezeEthernetConfigurationFeature(SeaBreezeFeature):

    identifier = "ethernet_configuration"

    @classmethod
    def _get_feature_ids_from_device(cls, SeaBreezeDevice device):  # autogenerated
        cdef int num_features, error_code
        cdef csb.SeaBreezeAPI* sbapi = csb.SeaBreezeAPI.getInstance()
        num_features = sbapi.getNumberOfEthernetConfigurationFeatures(device.handle, &error_code)
        cls._raise_if_error(error_code, num_features)
        py_feature_ids = []
        if num_features != 0:
            feature_ids = <long*> PyMem_Malloc(num_features * sizeof(long))
            if not feature_ids:
                raise MemoryError("could not allocate memory for feature_ids")
            try:
                sbapi.getEthernetConfigurationFeatures(device.handle, &error_code, feature_ids, num_features)
                cls._raise_if_error(error_code, num_features)
                py_feature_ids = [feature_ids[i] for i in range(num_features)]
            finally:
                PyMem_Free(feature_ids)
        return py_feature_ids

    # void ethernetConfiguration_Get_MAC_Address(long deviceID, long featureID, int *errorCode, unsigned char c_interface_index, unsigned char (*macAddress)[6])
    def get_mac_address(self, interface_index):
        """get mac address of interface

        Parameters
        ----------
        interface_index : int

        Returns
        -------
        mac_address : str
        """
        cdef int error_code
        cdef unsigned char (*mac_address)[6]
        cdef unsigned char *view_mac_address
        cdef unsigned char c_interface_index
        c_interface_index = int(interface_index)
        mac_address = <unsigned char(*)[6]> PyMem_Malloc(sizeof(unsigned char[6]))
        if not mac_address:
            raise MemoryError("can't allocate memory for mac_address")
        try:
            self.sbapi.ethernetConfiguration_Get_MAC_Address(self.device_id, self.feature_id, &error_code,
                                                             c_interface_index, mac_address)
            if error_code != 0:
                raise SeaBreezeError(error_code=error_code)
            view_mac_address = <unsigned char*> mac_address
            mbytes = []
            for i in range(6):
                mbytes.append("%0.2X" % int(view_mac_address[i]))
            return ":".join(mbytes)
        finally:
            PyMem_Free(mac_address)

    # void ethernetConfiguration_Set_MAC_Address(long deviceID, long featureID, int *errorCode, unsigned char c_interface_index, const unsigned char macAddress[6])
    def set_mac_address(self, interface_index, mac_address):
        """set mac address of interface

        Parameters
        ----------
        interface_index : int
        mac_address : str
            mac_address XX:XX:XX:XX:XX:XX

        Returns
        -------
        None
        """
        cdef int error_code
        cdef unsigned char c_interface_index
        c_interface_index = int(interface_index)
        # convert mac address
        mbytes = map(lambda x: chr(int(x, 16)), mac_address.split(':'))
        assert len(mbytes) == 6
        cbytes = bytes("".join(mbytes))[:6]
        cdef unsigned char macAddress[6]
        macAddress = <const unsigned char*> PyMem_Malloc(6 * sizeof(unsigned char))
        try:
            for i in range(6):
                macAddress[i] = cbytes[i]
            self.sbapi.ethernetConfiguration_Set_MAC_Address(self.device_id, self.feature_id, &error_code, c_interface_index, macAddress)
            if error_code != 0:
                raise SeaBreezeError(error_code=error_code)
        finally:
            PyMem_Free(macAddress)

    # unsigned char ethernetConfiguration_Get_GbE_Enable_Status(long deviceID, long featureID, int *errorCode, unsigned char c_interface_index)
    def get_gbe_enable_status(self, interface_index):
        """reads the GbE enable status from the device's internal memory

        Parameters
        ----------
        interface_index : int

        Returns
        -------
        gbe_enabled : bool
        """
        cdef int error_code
        cdef unsigned char output
        cdef unsigned char c_interface_index
        c_interface_index = int(interface_index)
        output = self.sbapi.ethernetConfiguration_Get_GbE_Enable_Status(self.device_id, self.feature_id, &error_code, c_interface_index)
        if error_code != 0:
            raise SeaBreezeError(error_code=error_code)
        return bool(output)

    # void ethernetConfiguration_Set_GbE_Enable_Status(long deviceID, long featureID, int *errorCode, unsigned char c_interface_index, unsigned char enableState)
    def set_gbe_enable_status(self, interface_index, enable_state):
        """writes the GbE enable status to the spectrometer's internal memory

        Parameters
        ----------
        interface_index : int
        enable_state : bool

        Returns
        -------
        None
        """
        cdef int error_code
        cdef unsigned char c_interface_index
        cdef unsigned char enableState
        c_interface_index = int(interface_index)
        enableState = 1 if enable_state else 0
        self.sbapi.ethernetConfiguration_Set_GbE_Enable_Status(self.device_id, self.feature_id, &error_code, c_interface_index, enableState)
        if error_code != 0:
            raise SeaBreezeError(error_code=error_code)


cdef class SeaBreezeMulticastFeature(SeaBreezeFeature):

    identifier = "multicast"

    @classmethod
    def _get_feature_ids_from_device(cls, SeaBreezeDevice device):  # autogenerated
        cdef int num_features, error_code
        cdef csb.SeaBreezeAPI* sbapi = csb.SeaBreezeAPI.getInstance()
        num_features = sbapi.getNumberOfMulticastFeatures(device.handle, &error_code)
        cls._raise_if_error(error_code, num_features)
        py_feature_ids = []
        if num_features != 0:
            feature_ids = <long*> PyMem_Malloc(num_features * sizeof(long))
            if not feature_ids:
                raise MemoryError("could not allocate memory for feature_ids")
            try:
                sbapi.getMulticastFeatures(device.handle, &error_code, feature_ids, num_features)
                cls._raise_if_error(error_code, num_features)
                py_feature_ids = [feature_ids[i] for i in range(num_features)]
            finally:
                PyMem_Free(feature_ids)
        return py_feature_ids

    # Both multicast address methods are commented out in libseabreeze
    #
    # void getMulticastGroupAddress(long deviceID, long featureID, int *errorCode, unsigned char c_interface_index, unsigned char(&macAddress)[6])
    # def get_multicast_group_address(self, c_interface_index,  unsigned char(&macAddress)[6]):
    #     output = self.sbapi.getMulticastGroupAddress(self.device_id, self.feature_id, &error_code, c_interface_index, char(&macAddress))
    #
    # void setMulticastGroupAddress(long deviceID, long featureID, int *errorCode, unsigned char c_interface_index, const unsigned char macAddress[6])
    # def set_multicast_group_address(self, c_interface_index,  const unsigned char macAddress[6]):
    #     output = self.sbapi.setMulticastGroupAddress(self.device_id, self.feature_id, &error_code, c_interface_index, macAddress)

    # unsigned char getMulticastEnableState(long deviceID, long featureID, int *errorCode, unsigned char c_interface_index)
    def get_multicast_enable_state(self, interface_index):
        """get multicast enable state

        Parameters
        ----------
        interface_index : int

        Returns
        -------
        enabled : bool
        """
        cdef int error_code
        cdef unsigned char output
        cdef unsigned char c_interface_index
        c_interface_index = int(interface_index)
        output = self.sbapi.getMulticastEnableState(self.device_id, self.feature_id, &error_code, c_interface_index)
        if error_code != 0:
            raise SeaBreezeError(error_code=error_code)
        return bool(output)

    # void setMulticastEnableState(long deviceID, long featureID, int *errorCode, unsigned char c_interface_index, unsigned char enableState)
    def set_multicast_enable_state(self, interface_index, enable_state):
        """set multicast enable state

        Parameters
        ----------
        interface_index : int
        enable_state : int

        Returns
        -------
        None
        """
        cdef int error_code
        cdef unsigned char c_interface_index
        cdef unsigned char enableState
        c_interface_index = int(interface_index)
        enableState = 1 if bool(enable_state) else 0
        self.sbapi.setMulticastEnableState(self.device_id, self.feature_id, &error_code, c_interface_index, enableState)
        if error_code != 0:
            raise SeaBreezeError(error_code=error_code)


cdef class SeaBreezeIPv4Feature(SeaBreezeFeature):

    identifier = "ipv4"

    @classmethod
    def _get_feature_ids_from_device(cls, SeaBreezeDevice device):  # autogenerated
        cdef int num_features, error_code
        cdef csb.SeaBreezeAPI* sbapi = csb.SeaBreezeAPI.getInstance()
        num_features = sbapi.getNumberOfIPv4Features(device.handle, &error_code)
        cls._raise_if_error(error_code, num_features)
        py_feature_ids = []
        if num_features != 0:
            feature_ids = <long*> PyMem_Malloc(num_features * sizeof(long))
            if not feature_ids:
                raise MemoryError("could not allocate memory for feature_ids")
            try:
                sbapi.getIPv4Features(device.handle, &error_code, feature_ids, num_features)
                cls._raise_if_error(error_code, num_features)
                py_feature_ids = [feature_ids[i] for i in range(num_features)]
            finally:
                PyMem_Free(feature_ids)
        return py_feature_ids

    # unsigned char get_IPv4_DHCP_Enable_State(long deviceID, long featureID, int *errorCode, unsigned char c_interface_index)
    def get_dhcp_enable_state(self, interface_index):
        """get dhcp enable state

        Parameters
        ----------
        interface_index : int

        Returns
        -------
        enabled : bool
        """
        cdef int error_code
        cdef unsigned char output
        cdef unsigned char c_interface_index
        c_interface_index = int(interface_index)
        output = self.sbapi.get_IPv4_DHCP_Enable_State(self.device_id, self.feature_id, &error_code, c_interface_index)
        if error_code != 0:
            raise SeaBreezeError(error_code=error_code)
        return bool(output)

    # void set_IPv4_DHCP_Enable_State(long deviceID, long featureID, int *errorCode, unsigned char c_interface_index, unsigned char isEnabled)
    def set_dhcp_enable_state(self, interface_index, is_enabled):
        """set dhcp enable state

        Parameters
        ----------
        interface_index : int
        is_enabled : bool

        Returns
        -------
        None
        """
        cdef int error_code
        cdef unsigned char c_interface_index
        cdef unsigned char isEnabled
        c_interface_index = int(interface_index)
        isEnabled = 1 if bool(is_enabled) else 0
        self.sbapi.set_IPv4_DHCP_Enable_State(self.device_id, self.feature_id, &error_code, c_interface_index, isEnabled)
        if error_code != 0:
            raise SeaBreezeError(error_code=error_code)

    # unsigned char get_Number_Of_IPv4_Addresses(long deviceID, long featureID, int *errorCode, unsigned char c_interface_index)
    def get_number_of_ipv4_addresses(self, interface_index):
        """get number of ipv4 addresses for interface

        Parameters
        ----------
        interface_index : int

        Returns
        -------
        num_addresses : int
        """
        cdef int error_code
        cdef unsigned char output
        cdef unsigned char c_interface_index
        c_interface_index = int(interface_index)
        output = self.sbapi.get_Number_Of_IPv4_Addresses(self.device_id, self.feature_id, &error_code, c_interface_index)
        if error_code != 0:
            raise SeaBreezeError(error_code=error_code)
        return int(output)

    # void get_IPv4_Address(long deviceID, long featureID, int *errorCode, unsigned char c_interface_index,
    #                       unsigned char addressIndex, unsigned char(*IPv4_Address)[4], unsigned char *netMask)
    def get_ipv4_address(self, interface_index, address_index):
        """get ipv4 address

        Parameters
        ----------
        interface_index : int
        address_index : int
        char(IPv_Address)

        Returns
        -------
        ipv4_address : str
            in format XXX.XXX.XXX.XXX/MM
        """
        cdef int error_code

        cdef unsigned char c_interface_index
        cdef unsigned char addressIndex
        cdef unsigned char(*ipv4_address)[4]
        cdef unsigned char* netMask
        cdef unsigned char* view_addr
        c_interface_index = int(interface_index)
        addressIndex = int(address_index)
        ipv4_address = <unsigned char(*)[4]> PyMem_Malloc(sizeof(unsigned char[4]))
        if not ipv4_address:
            raise MemoryError("can't allocate memory for ipv4 address")
        net_mask = <unsigned char*> PyMem_Malloc(sizeof(unsigned char))
        if not net_mask:
            raise MemoryError("can't allocate memory for ipv4 netmask")
        try:
            self.sbapi.get_IPv4_Address(self.device_id, self.feature_id, &error_code, c_interface_index, addressIndex,
                                        ipv4_address, net_mask)
            if error_code != 0:
                raise SeaBreezeError(error_code=error_code)
            view_addr = <unsigned char*> ipv4_address
            ip = []
            for i in range(4):
                ip.append(int(view_addr[i]))
            mask = int(*net_mask)
            return "{ip[0]:d}.{ip[1]:d}.{ip[2]:d}.{ip[3]:d}/{netmask:d}".format(ip=ip, netmask=mask)
        finally:
            PyMem_Free(ipv4_address)
            PyMem_Free(net_mask)

    # void get_IPv4_Default_Gateway(long deviceID, long featureID, int *errorCode, unsigned char c_interface_index, unsigned char(*defaultGatewayAddress)[4])
    def get_default_gateway(self, interface_index):
        """get gateway address

        Parameters
        ----------
        interface_index : int

        Returns
        -------
        gateway_address : str
        """
        cdef int error_code
        cdef unsigned char c_interface_index
        cdef unsigned char(*address)[4]
        cdef unsigned char* view_addr
        c_interface_index = int(interface_index)
        address = <unsigned char(*)[4]> PyMem_Malloc(sizeof(unsigned char[4]))
        if not address:
            raise MemoryError("can't allocate memory for ipv4 address")
        try:
            self.sbapi.get_IPv4_Default_Gateway(self.device_id, self.feature_id, &error_code, c_interface_index, address)
            if error_code != 0:
                raise SeaBreezeError(error_code=error_code)
            view_addr = <unsigned char*> address
            ip = []
            for i in range(4):
                ip.append(int(view_addr[i]))
            return "{ip[0]:d}.{ip[1]:d}.{ip[2]:d}.{ip[3]:d}".format(ip=ip)
        finally:
            PyMem_Free(address)

    # void set_IPv4_Default_Gateway(long deviceID, long featureID, int *errorCode, unsigned char c_interface_index, const unsigned char defaultGatewayAddress[4])
    def set_default_gateway(self, interface_index, default_gateway_address):
        """set default gateway

        Parameters
        ----------
        interface_index : int
        default_gateway_address : str
            format xxx.xxx.xxx.xxx

        Returns
        -------
        None
        """
        cdef int error_code
        cdef unsigned char c_interface_index
        cdef unsigned char address[4]
        c_interface_index = int(interface_index)
        mbytes = map(int, default_gateway_address.split('.'))
        assert len(mbytes) == 4
        cbytes = bytes("".join(mbytes))[:4]
        address = <const unsigned char*> PyMem_Malloc(4 * sizeof(unsigned char))
        try:
            for i in range(4):
                address[i] = cbytes[i]
            self.sbapi.set_IPv4_Default_Gateway(self.device_id, self.feature_id, &error_code, c_interface_index, address)
            if error_code != 0:
                raise SeaBreezeError(error_code=error_code)
        finally:
            PyMem_Free(address)

    # void add_IPv4_Address(long deviceID, long featureID, int *errorCode, unsigned char c_interface_index, const unsigned char IPv4_Address[4], unsigned char netMask)
    def add_ipv4_address(self, interface_index, ipv4_address):
        """add a ipv4 address

        Parameters
        ----------
        interface_index : int
        ipv4_address : str
            format xxx.xxx.xxx.xxx/nm, default nm=24

        Returns
        -------
        None
        """
        cdef int error_code
        cdef unsigned char c_interface_index
        cdef unsigned char address[4]
        cdef  unsigned char netMask
        c_interface_index = int(interface_index)

        addr_nm = ipv4_address.split('/')
        if len(addr_nm) == 1:
            nm = 24  # default netmask
        else:
            nm = int(addr_nm[1])
        netMask = nm
        mbytes = map(int, addr_nm[0].split('.'))
        assert len(mbytes) == 4
        cbytes = bytes("".join(mbytes))[:4]
        address = <const unsigned char*> PyMem_Malloc(4 * sizeof(unsigned char))
        try:
            for i in range(4):
                address[i] = cbytes[i]
            self.sbapi.add_IPv4_Address(self.device_id, self.feature_id, &error_code, c_interface_index, address, netMask)
            if error_code != 0:
                raise SeaBreezeError(error_code=error_code)
        finally:
            PyMem_Free(address)

    # void delete_IPv4_Address(long deviceID, long featureID, int *errorCode, unsigned char c_interface_index, unsigned char addressIndex)
    def delete_ipv4_address(self, interface_index, address_index):
        """delete a ipv4 address

        Parameters
        ----------
        interface_index : int
        address_index : int

        Returns
        -------
        None
        """
        cdef int error_code
        cdef unsigned char c_interface_index
        cdef unsigned char addressIndex
        c_interface_index = int(interface_index)
        addressIndex = int(address_index)
        self.sbapi.delete_IPv4_Address(self.device_id, self.feature_id, &error_code, c_interface_index, addressIndex)
        if error_code != 0:
            raise SeaBreezeError(error_code=error_code)


cdef class SeaBreezeDHCPServerFeature(SeaBreezeFeature):

    identifier = "dhcp_server"

    @classmethod
    def _get_feature_ids_from_device(cls, SeaBreezeDevice device):  # autogenerated
        cdef int num_features, error_code
        cdef csb.SeaBreezeAPI* sbapi = csb.SeaBreezeAPI.getInstance()
        num_features = sbapi.getNumberOfDHCPServerFeatures(device.handle, &error_code)
        cls._raise_if_error(error_code, num_features)
        py_feature_ids = []
        if num_features != 0:
            feature_ids = <long*> PyMem_Malloc(num_features * sizeof(long))
            if not feature_ids:
                raise MemoryError("could not allocate memory for feature_ids")
            try:
                sbapi.getDHCPServerFeatures(device.handle, &error_code, feature_ids, num_features)
                cls._raise_if_error(error_code, num_features)
                py_feature_ids = [feature_ids[i] for i in range(num_features)]
            finally:
                PyMem_Free(feature_ids)
        return py_feature_ids

    # void dhcpServerGetAddress(long deviceID, long featureID, int *errorCode, unsigned char c_interface_index, unsigned char(*serverAddress)[4], unsigned char *netMask)
    def get_address(self, interface_index):
        """get dhcp server address

        Parameters
        ----------
        interface_index : int

        Returns
        -------
        server_address : str
            format xxx.xxx.xxx.xxx/nm
        """
        cdef int error_code
        cdef unsigned char c_interface_index
        cdef unsigned char(*server_address)[4]
        cdef unsigned char* netMask
        cdef unsigned char* view_addr
        c_interface_index = int(interface_index)
        server_address = <unsigned char(*)[4]> PyMem_Malloc(sizeof(unsigned char[4]))
        if not server_address:
            raise MemoryError("can't allocate memory for ipv4 address")
        netMask = <unsigned char*> PyMem_Malloc(sizeof(unsigned char))
        if not netMask:
            raise MemoryError("can't allocate memory for ipv4 netmask")
        try:
            self.sbapi.dhcpServerGetAddress(self.device_id, self.feature_id, &error_code, c_interface_index,
                                            server_address, netMask)
            if error_code != 0:
                raise SeaBreezeError(error_code=error_code)
            view_addr = <unsigned char*> server_address
            ip = []
            for i in range(4):
                ip.append(int(view_addr[i]))
            mask = int(*netMask)
            return "{ip[0]:d}.{ip[1]:d}.{ip[2]:d}.{ip[3]:d}/{netmask:d}".format(ip=ip, netmask=mask)
        finally:
            PyMem_Free(server_address)
            PyMem_Free(netMask)

    # void dhcpServerSetAddress(long deviceID, long featureID, int *errorCode, unsigned char c_interface_index, const unsigned char serverAddress[4], unsigned char netMask)
    def set_address(self, interface_index, server_address):
        """set dhcp server address

        Parameters
        ----------
        interface_index : int
        server_address : str
            format xxx.xxx.xxx.xxx/nm, default nm=24

        Returns
        -------
        None
        """
        cdef int error_code
        cdef unsigned char c_interface_index
        cdef unsigned char address[4]
        cdef unsigned char netMask
        c_interface_index = int(interface_index)

        addr_nm = server_address.split('/')
        if len(addr_nm) == 1:
            nm = 24  # default netmask
        else:
            nm = int(addr_nm[1])
        netMask = nm
        mbytes = map(int, addr_nm[0].split('.'))
        assert len(mbytes) == 4
        cbytes = bytes("".join(mbytes))[:4]
        address = <const unsigned char*> PyMem_Malloc(4 * sizeof(unsigned char))
        try:
            for i in range(4):
                address[i] = cbytes[i]
            self.sbapi.dhcpServerSetAddress(self.device_id, self.feature_id, &error_code, c_interface_index, address, netMask)
            if error_code != 0:
                raise SeaBreezeError(error_code=error_code)
        finally:
            PyMem_Free(address)

    # unsigned char dhcpServerGetEnableState(long deviceID, long featureID, int *errorCode, unsigned char c_interface_index)
    def get_enable_state(self, interface_index):
        """get dhcp server enable state

        Parameters
        ----------
        interface_index : int

        Returns
        -------
        enabled : bool
        """
        cdef int error_code
        cdef unsigned char output
        cdef unsigned char c_interface_index
        c_interface_index = int(interface_index)
        output = self.sbapi.dhcpServerGetEnableState(self.device_id, self.feature_id, &error_code, c_interface_index)
        if error_code != 0:
            raise SeaBreezeError(error_code=error_code)
        return bool(output)

    # void dhcpServerSetEnableState(long deviceID, long featureID, int *errorCode, unsigned char c_interface_index, unsigned char enableState)
    def set_enable_state(self, interface_index, enable_state):
        """set dhcp server enable state

        Parameters
        ----------
        interface_index : int
        enable_state : bool

        Returns
        -------
        None
        """
        cdef int error_code
        cdef unsigned char c_interface_index
        cdef unsigned char enableState
        c_interface_index = int(interface_index)
        enableState = 1 if bool(enable_state) else 0
        self.sbapi.dhcpServerSetEnableState(self.device_id, self.feature_id, &error_code, c_interface_index, enableState)
        if error_code != 0:
            raise SeaBreezeError(error_code=error_code)


cdef class SeaBreezeNetworkConfigurationFeature(SeaBreezeFeature):

    identifier = "network_configuration"

    @classmethod
    def _get_feature_ids_from_device(cls, SeaBreezeDevice device):  # autogenerated
        cdef int num_features, error_code
        cdef csb.SeaBreezeAPI* sbapi = csb.SeaBreezeAPI.getInstance()
        num_features = sbapi.getNumberOfNetworkConfigurationFeatures(device.handle, &error_code)
        cls._raise_if_error(error_code, num_features)
        py_feature_ids = []
        if num_features != 0:
            feature_ids = <long*> PyMem_Malloc(num_features * sizeof(long))
            if not feature_ids:
                raise MemoryError("could not allocate memory for feature_ids")
            try:
                sbapi.getNetworkConfigurationFeatures(device.handle, &error_code, feature_ids, num_features)
                cls._raise_if_error(error_code, num_features)
                py_feature_ids = [feature_ids[i] for i in range(num_features)]
            finally:
                PyMem_Free(feature_ids)
        return py_feature_ids

    # unsigned char getNumberOfNetworkInterfaces(long deviceID, long featureID, int *errorCode)
    def get_number_of_network_interfaces(self):
        """return the number of network interfaces

        Returns
        -------
        num_interfaces : int
        """
        cdef int error_code
        cdef unsigned char output
        output = self.sbapi.getNumberOfNetworkInterfaces(self.device_id, self.feature_id, &error_code)
        if error_code != 0:
            raise SeaBreezeError(error_code=error_code)
        return int(output)

    # unsigned char getNetworkInterfaceConnectionType(long deviceID, long featureID, int *errorCode, unsigned char c_interface_index)
    def get_network_interface_connection_type(self, interface_index):
        """get the network interface connection type

        Parameters
        ----------
        interface_index : int

        Returns
        -------
        network_type : int
            {0: 'loopback', 1: 'wired ethernet', 2: 'wifi', 3: 'cdc ethernet (usb)'}
        """
        cdef int error_code
        cdef unsigned char output
        cdef unsigned char c_interface_index
        c_interface_index = int(interface_index)
        output = self.sbapi.getNetworkInterfaceConnectionType(self.device_id, self.feature_id, &error_code, c_interface_index)
        if error_code != 0:
            raise SeaBreezeError(error_code=error_code)
        return int(output)

    # unsigned char getNetworkInterfaceEnableState(long deviceID, long featureID, int *errorCode, unsigned char c_interface_index)
    def get_network_interface_enable_state(self, interface_index):
        """get network interface enable state

        Parameters
        ----------
        interface_index : int

        Returns
        -------
        enabled : bool
        """
        cdef int error_code
        cdef unsigned char output
        cdef unsigned char c_interface_index
        c_interface_index = int(interface_index)
        output = self.sbapi.getNetworkInterfaceEnableState(self.device_id, self.feature_id, &error_code, c_interface_index)
        if error_code != 0:
            raise SeaBreezeError(error_code=error_code)
        return bool(output)

    # void setNetworkInterfaceEnableState(long deviceID, long featureID, int *errorCode, unsigned char c_interface_index, unsigned char enableState)
    def set_network_interface_enable_state(self, interface_index, enable_state):
        """
        Parameters
        ----------
        interface_index : int
        enable_state : bool

        Returns
        -------
        None
        """
        cdef int error_code
        cdef unsigned char c_interface_index
        cdef  unsigned char enableState
        c_interface_index = int(interface_index)
        enableState = 1 if enable_state else 0
        self.sbapi.setNetworkInterfaceEnableState(self.device_id, self.feature_id, &error_code, c_interface_index, enableState)
        if error_code != 0:
            raise SeaBreezeError(error_code=error_code)

    # unsigned char runNetworkInterfaceSelfTest(long deviceID, long featureID, int *errorCode, unsigned char c_interface_index)
    def run_network_interface_self_test(self, interface_index):
        """run network interface self test

        Parameters
        ----------
        interface_index : int

        Returns
        -------
        passed_test : bool
        """
        cdef int error_code
        cdef unsigned char output
        cdef unsigned char c_interface_index
        c_interface_index = int(interface_index)
        output = self.sbapi.runNetworkInterfaceSelfTest(self.device_id, self.feature_id, &error_code, c_interface_index)
        if error_code != 0:
            raise SeaBreezeError(error_code=error_code)
        return bool(output)

    # void saveNetworkInterfaceConnectionSettings(long deviceID, long featureID, int *errorCode, unsigned char c_interface_index)
    def save_network_interface_connection_settings(self, interface_index):
        """save network interface connection settings

        Parameters
        ----------
        interface_index : int

        Returns
        -------
        None
        """
        cdef int error_code
        cdef unsigned char c_interface_index
        c_interface_index = int(interface_index)
        self.sbapi.saveNetworkInterfaceConnectionSettings(self.device_id, self.feature_id, &error_code, c_interface_index)
        if error_code != 0:
            raise SeaBreezeError(error_code=error_code)


cdef class SeaBreezeWifiConfigurationFeature(SeaBreezeFeature):

    identifier = "wifi_configuration"

    @classmethod
    def _get_feature_ids_from_device(cls, SeaBreezeDevice device):  # autogenerated
        cdef int num_features, error_code
        cdef csb.SeaBreezeAPI* sbapi = csb.SeaBreezeAPI.getInstance()
        num_features = sbapi.getNumberOfWifiConfigurationFeatures(device.handle, &error_code)
        cls._raise_if_error(error_code, num_features)
        py_feature_ids = []
        if num_features != 0:
            feature_ids = <long*> PyMem_Malloc(num_features * sizeof(long))
            if not feature_ids:
                raise MemoryError("could not allocate memory for feature_ids")
            try:
                sbapi.getWifiConfigurationFeatures(device.handle, &error_code, feature_ids, num_features)
                cls._raise_if_error(error_code, num_features)
                py_feature_ids = [feature_ids[i] for i in range(num_features)]
            finally:
                PyMem_Free(feature_ids)
        return py_feature_ids

    # unsigned char getWifiConfigurationMode(long deviceID, long featureID, int *errorCode, unsigned char c_interface_index)
    def get_wifi_mode(self, interface_index):
        """get wifi configuration mode

        Parameters
        ----------
        interface_index : int

        Returns
        -------
        wifi_mode : int
	        mode `{0: 'client', 1: 'access point'}`
        """
        cdef int error_code
        cdef unsigned char output
        cdef unsigned char c_interface_index
        c_interface_index = int(interface_index)
        output = self.sbapi.getWifiConfigurationMode(self.device_id, self.feature_id, &error_code, c_interface_index)
        if error_code != 0:
            raise SeaBreezeError(error_code=error_code)
        return int(output)

    # void setWifiConfigurationMode(long deviceID, long featureID, int *errorCode, unsigned char c_interface_index, unsigned char mode)
    def set_wifi_mode(self, interface_index, wifi_mode):
        """set wifi mode

        Parameters
        ----------
        interface_index : int
        wifi_mode : int
	        mode `{0: 'client', 1: 'access point'}`

        Returns
        -------
        None
        """
        cdef int error_code
        cdef unsigned char c_interface_index
        cdef unsigned char mode
        c_interface_index = int(interface_index)
        mode = int(wifi_mode)
        self.sbapi.setWifiConfigurationMode(self.device_id, self.feature_id, &error_code, c_interface_index, mode)
        if error_code != 0:
            raise SeaBreezeError(error_code=error_code)

    # unsigned char getWifiConfigurationSecurityType(long deviceID, long featureID, int *errorCode, unsigned char c_interface_index)
    def get_wifi_security_type(self, interface_index):
        """get wifi security type

        Parameters
        ----------
        interface_index : int

        Returns
        -------
        security_type : int
	        security_type `{0: 'open', 1: 'WPA2'}`
        """
        cdef int error_code
        cdef unsigned char output
        cdef unsigned char c_interface_index
        c_interface_index = int(interface_index)
        output = self.sbapi.getWifiConfigurationSecurityType(self.device_id, self.feature_id, &error_code, c_interface_index)
        if error_code != 0:
            raise SeaBreezeError(error_code=error_code)
        return int(output)

    # void   setWifiConfigurationSecurityType(long deviceID, long featureID, int *errorCode, unsigned char c_interface_index, unsigned char securityType)
    def set_wifi_security_type(self, interface_index, security_type):
        """set wifi security type

        Parameters
        ----------
        interface_index : int
        security_type : int
	        security_type `{0: 'open', 1: 'WPA2'}`

        Returns
        -------
        None
        """
        cdef int error_code
        cdef unsigned char c_interface_index
        cdef unsigned char securityType
        c_interface_index = int(interface_index)
        securityType = int(security_type)
        self.sbapi.setWifiConfigurationSecurityType(self.device_id, self.feature_id, &error_code, c_interface_index, securityType)
        if error_code != 0:
            raise SeaBreezeError(error_code=error_code)

    # unsigned char   getWifiConfigurationSSID(long deviceID, long featureID, int *errorCode, unsigned char c_interface_index, unsigned char(*ssid)[32])
    def get_wifi_ssid(self, interface_index):
        """get wifi ssid

        Parameters
        ----------
        interface_index : int

        Returns
        -------
        ssid : str
        """
        cdef int error_code
        cdef unsigned char output
        cdef unsigned char c_interface_index
        cdef unsigned char(*ssid)[32]
        cdef unsigned char* ssid_view
        c_interface_index = int(interface_index)
        ssid = <unsigned char(*)[32]> PyMem_Malloc(sizeof(unsigned char[32]))
        if not ssid:
            raise MemoryError("can't allocate memory for ssid")
        try:
            output = self.sbapi.getWifiConfigurationSSID(self.device_id, self.feature_id, &error_code, c_interface_index, ssid)
            if error_code != 0:
                raise SeaBreezeError(error_code=error_code)
            ssid_view = <unsigned char*> ssid
            return str(ssid_view[:output])
        finally:
            PyMem_Free(ssid)

    # void setWifiConfigurationSSID(long deviceID, long featureID, int *errorCode, unsigned char c_interface_index, const unsigned char ssid[32], unsigned char length)
    def set_wifi_ssid(self, interface_index, ssid):
        """set wifi ssid

        Parameters
        ----------
        interface_index : int
        ssid : str

        Returns
        -------
        None
        """
        cdef int error_code
        cdef unsigned char c_interface_index
        cdef unsigned char c_ssid[32]
        cdef unsigned char length
        c_interface_index = int(interface_index)
        length = len(ssid)
        if length > 32:
            raise ValueError("maxlength ssid is 32")
        cbytes = bytes(ssid)
        for i in range(length):
            c_ssid[i] = cbytes[i]
        self.sbapi.setWifiConfigurationSSID(self.device_id, self.feature_id, &error_code, c_interface_index, c_ssid, length)
        if error_code != 0:
            raise SeaBreezeError(error_code=error_code)

    # void setWifiConfigurationPassPhrase(long deviceID, long featureID, int *errorCode, unsigned char c_interface_index,
    #                                     const unsigned char *passPhrase, unsigned char passPhraseLength)
    def set_wifi_pass_phrase(self, interface_index, pass_phrase):
        """set wifi pass phrase

        Parameters
        ----------
        interface_index : int
        pass_phrase : str

        Returns
        -------
        None
        """
        cdef int error_code
        cdef unsigned char c_interface_index
        cdef unsigned char* passPhrase
        cdef unsigned char passPhraseLength
        c_interface_index = int(interface_index)
        passPhraseLength = len(pass_phrase)
        cbytes = bytes(pass_phrase)
        passPhrase = <unsigned char*> PyMem_Malloc(passPhraseLength * sizeof(unsigned char))
        if not passPhrase:
            raise MemoryError("can't allocate memory for passPhrase")
        try:
            for i in range(passPhraseLength):
                passPhrase[i] = cbytes[i]
            self.sbapi.setWifiConfigurationPassPhrase(self.device_id, self.feature_id, &error_code, c_interface_index, passPhrase, passPhraseLength)
            if error_code != 0:
                raise SeaBreezeError(error_code=error_code)
        finally:
            PyMem_Free(passPhrase)


cdef class SeaBreezeGPIOFeature(SeaBreezeFeature):

    identifier = "gpio"

    modes = dict(
        GPIO_OUTPUT_PUSH_PULL=0x00,
        GPIO_OPEN_DRAIN_OUTPUT=0x01,
        DAC_OUTPUT=0x02,
        GPIO_INPUT_HIGH_Z=0x80,
        GPIO_INPUT_PULL_DOWN=0x81,
        ADC_INPUT=0x82,
    )

    @classmethod
    def _get_feature_ids_from_device(cls, SeaBreezeDevice device):  # autogenerated
        cdef int num_features, error_code
        cdef csb.SeaBreezeAPI* sbapi = csb.SeaBreezeAPI.getInstance()
        num_features = sbapi.getNumberOfGPIOFeatures(device.handle, &error_code)
        cls._raise_if_error(error_code, num_features)
        py_feature_ids = []
        if num_features != 0:
            feature_ids = <long*> PyMem_Malloc(num_features * sizeof(long))
            if not feature_ids:
                raise MemoryError("could not allocate memory for feature_ids")
            try:
                sbapi.getGPIOFeatures(device.handle, &error_code, feature_ids, num_features)
                cls._raise_if_error(error_code, num_features)
                py_feature_ids = [feature_ids[i] for i in range(num_features)]
            finally:
                PyMem_Free(feature_ids)
        return py_feature_ids

    # unsigned char getGPIO_NumberOfPins(long deviceID, long featureID, int *errorCode)
    def get_number_of_gpio_pins(self):
        """number of gpio pins on device

        Returns
        -------
        num_gpio_pins : int
        """
        cdef int error_code
        cdef unsigned char num_gpio_pins
        num_gpio_pins = self.sbapi.getGPIO_NumberOfPins(self.device_id, self.feature_id, &error_code)
        if error_code != 0:
            raise SeaBreezeError(error_code=error_code)
        return int(num_gpio_pins)

    # unsigned int getGPIO_OutputEnableVector(long deviceID, long featureID, int *errorCode)
    def get_gpio_output_enable_vector(self):
        """return the current gpio output enable vector

        Returns
        -------
        output : unsigned int
        """
        cdef int error_code
        cdef unsigned int output
        output = self.sbapi.getGPIO_OutputEnableVector(self.device_id, self.feature_id, &error_code)
        if error_code != 0:
            raise SeaBreezeError(error_code=error_code)
        return int(output)

    # void setGPIO_OutputEnableVector(long deviceID, long featureID, int *errorCode, unsigned int outputEnableVector, unsigned int bitMask)
    def set_gpio_output_enable_vector(self, output_enable_vector, bit_mask):
        """set the current gpio output enable vector

        Parameters
        ----------
        output_enable_vector : int
        bit_mask : int

        Returns
        -------
        None
        """
        cdef int error_code

        cdef unsigned int outputEnableVector
        cdef  unsigned int bitMask
        outputEnableVector = int(output_enable_vector)
        bitMask = int(bit_mask)
        self.sbapi.setGPIO_OutputEnableVector(self.device_id, self.feature_id, &error_code, outputEnableVector, bitMask)
        if error_code != 0:
            raise SeaBreezeError(error_code=error_code)


    # unsigned int getGPIO_ValueVector(long deviceID, long featureID, int *errorCode)
    def get_gpio_value_vector(self):
        """get gpio value vector

        Returns
        -------
        output : int
        """
        cdef int error_code
        cdef unsigned int output
        output = self.sbapi.getGPIO_ValueVector(self.device_id, self.feature_id, &error_code)
        if error_code != 0:
            raise SeaBreezeError(error_code=error_code)
        return int(output)

    # void setGPIO_ValueVector(long deviceID, long featureID, int *errorCode, unsigned int valueVector, unsigned int bitMask)
    def set_gpio_value_vector(self, value_vector, bit_mask):
        """set gpio value vector

        allows to set multiple pins at once

        Parameters
        ----------
        value_vector : int
        bit_mask :  int

        Returns
        -------
        None
        """
        cdef int error_code

        cdef unsigned int valueVector
        cdef  unsigned int bitMask
        valueVector = int(value_vector)
        bitMask = int(bit_mask)
        self.sbapi.setGPIO_ValueVector(self.device_id, self.feature_id, &error_code, valueVector, bitMask)
        if error_code != 0:
            raise SeaBreezeError(error_code=error_code)

    # unsigned char getEGPIO_NumberOfPins(long deviceID, long featureID, int *errorCode)
    def get_number_of_egpio_pins(self):
        """return the number of egpio pins on the device

        Returns
        -------
        num_egpio_pins : int
        """
        cdef int error_code
        cdef unsigned char num_egpio_pins
        num_egpio_pins = self.sbapi.getEGPIO_NumberOfPins(self.device_id, self.feature_id, &error_code)
        if error_code != 0:
            raise SeaBreezeError(error_code=error_code)
        return int(num_egpio_pins)

    # unsigned char getEGPIO_AvailableModes(long deviceID, long featureID, int *errorCode, unsigned char pinNumber,
    #                                       unsigned char *availableModes, unsigned char maxModeCount)
    def get_egpio_available_modes(self, pin_number):
        """return all available modes for the specific egpio pin

        see `SeaBreezeGPIOFeature.modes` for all possible modes

        Parameters
        ----------
        pin_number : int

        Returns
        -------
        available_modes : set of int
        """
        cdef int error_code
        # , availableModes, maxModeCount
        cdef unsigned char modes_written
        cdef unsigned char pinNumber
        cdef  unsigned char* availableModes
        cdef  unsigned char maxModeCount
        pinNumber = int(pin_number)
        # let's allocate two times the amount of labeled modes
        # this might be wrong, at most use 256
        n_max_mode_count = min(2 * len(self.modes), 256)
        availableModes = <unsigned char*> PyMem_Malloc(n_max_mode_count * sizeof(unsigned char))
        if not availableModes:
            raise MemoryError("could not allocate memory for availableModes")
        try:
            maxModeCount = n_max_mode_count
            modes_written = self.sbapi.getEGPIO_AvailableModes(self.device_id, self.feature_id, &error_code,
                                                               pinNumber, availableModes, maxModeCount)
            assert modes_written < n_max_mode_count, "BUG: probably more modes available for pin"
            if error_code != 0:
                raise SeaBreezeError(error_code=error_code)
            modes = set()
            for i in range(modes_written):
                modes.add(int(availableModes[i]))
        finally:
            PyMem_Free(availableModes)
        return modes

    # unsigned char getEGPIO_CurrentMode(long deviceID, long featureID, int *errorCode, unsigned char pinNumber)
    def get_egpio_current_mode(self, pin_number):
        """get the current egpio mode for a pin

        see `SeaBreezeGPIOFeature.modes`

        Parameters
        ----------
        pin_number : int

        Returns
        -------
        mode : int
        """
        cdef int error_code
        cdef unsigned char mode
        cdef unsigned char pinNumber
        pinNumber = int(pin_number)
        mode = self.sbapi.getEGPIO_CurrentMode(self.device_id, self.feature_id, &error_code, pinNumber)
        if error_code != 0:
            raise SeaBreezeError(error_code=error_code)
        return int(mode)

    # void setEGPIO_Mode(long deviceID, long featureID, int *errorCode, unsigned char pinNumber, unsigned char mode, float value)
    def set_egpio_mode(self, pin_number, mode, value=0.0):
        """set the egpio mode for a specific pin

        Parameters
        ----------
        pin_number : int
        mode : int
            mode value from `SeaBreezeGPIOFeature.modes`
        value : float, Optional
            optional value from 0.0 to 1.0 (???)

        Returns
        -------
        None
        """
        cdef int error_code
        cdef unsigned char pinNumber
        cdef unsigned char c_mode
        cdef float c_value
        pinNumber = int(pin_number)
        c_mode = int(mode)
        c_value = int(value)
        self.sbapi.setEGPIO_Mode(self.device_id, self.feature_id, &error_code, pinNumber, c_mode, value)
        if error_code != 0:
            raise SeaBreezeError(error_code=error_code)

    # unsigned int getEGPIO_OutputVector(long deviceID, long featureID, int *errorCode)
    def get_egpio_output_vector_vector(self):
        """return the egpio output vector

        Returns
        -------
        output_vector : int
        """
        cdef int error_code
        cdef unsigned int output_vector
        output_vector = self.sbapi.getEGPIO_OutputVector(self.device_id, self.feature_id, &error_code)
        if error_code != 0:
            raise SeaBreezeError(error_code=error_code)
        return int(output_vector)

    # void setEGPIO_OutputVector(long deviceID, long featureID, int *errorCode, unsigned int outputVector, unsigned int bitMask)
    def set_egpio_output_vector(self, output_vector, bit_mask):
        """set the egpio output vector

        allows to set multiple pins at once

        Parameters
        ----------
        output_vector : int
        bit_mask : int

        Returns
        -------
        None
        """
        cdef int error_code
        cdef unsigned int outputVector
        cdef unsigned int bitMask
        outputVector = int(output_vector)
        bitMask = int(bit_mask)
        self.sbapi.setEGPIO_OutputVector(self.device_id, self.feature_id, &error_code, outputVector, bitMask)
        if error_code != 0:
            raise SeaBreezeError(error_code=error_code)


    # float getEGPIO_Value(long deviceID, long featureID, int *errorCode, unsigned char pinNumber)
    def get_egpio_value(self, pin_number):
        """return the value of an egpio pin

        Parameters
        ----------
        pin_number : int

        Returns
        -------
        value : float
            egpio value between 0.0 and 1.0
        """
        cdef int error_code
        cdef float value
        cdef unsigned char pinNumber
        pinNumber = int(pin_number)
        value = self.sbapi.getEGPIO_Value(self.device_id, self.feature_id, &error_code, pinNumber)
        if error_code != 0:
            raise SeaBreezeError(error_code=error_code)
        return value

    # void setEGPIO_Value(long deviceID, long featureID, int *errorCode, unsigned char pinNumber, float value)
    def set_egpio_value(self, pin_number, value):
        """set the value of an egpio pin

        Parameters
        ----------
        pin_number : int
        value : float
            egpio value between 0.0 and 1.0

        Returns
        -------
        None
        """
        cdef int error_code
        cdef unsigned char pinNumber
        cdef float c_value
        pinNumber = int(pin_number)
        c_value = float(value)
        self.sbapi.setEGPIO_Value(self.device_id, self.feature_id, &error_code, pinNumber, c_value)
        if error_code != 0:
            raise SeaBreezeError(error_code=error_code)


cdef class SeaBreezeEEPROMFeature(SeaBreezeFeature):

    identifier = "eeprom"

    @classmethod
    def _get_feature_ids_from_device(cls, SeaBreezeDevice device):  # autogenerated
        cdef int num_features, error_code
        cdef csb.SeaBreezeAPI* sbapi = csb.SeaBreezeAPI.getInstance()
        num_features = sbapi.getNumberOfEEPROMFeatures(device.handle, &error_code)
        cls._raise_if_error(error_code, num_features)
        py_feature_ids = []
        if num_features != 0:
            feature_ids = <long*> PyMem_Malloc(num_features * sizeof(long))
            if not feature_ids:
                raise MemoryError("could not allocate memory for feature_ids")
            try:
                sbapi.getEEPROMFeatures(device.handle, &error_code, feature_ids, num_features)
                cls._raise_if_error(error_code, num_features)
                py_feature_ids = [feature_ids[i] for i in range(num_features)]
            finally:
                PyMem_Free(feature_ids)
        return py_feature_ids

    def eeprom_read_slot(self, int slot_number, bool_t strip_zero_bytes=False):
        """reads a string out of the device's EEPROM slot and returns the result

        Parameters
        ----------
        slot_number : int
            The number of the slot to read out. Possible values are 0 through 17.
        strip_zero_bytes : bool
            strip \x00 bytes from output (default False)

        Returns
        -------
        eeprom_data: str
            the data stored in the eeprom slot
        """
        cdef int error_code
        cdef unsigned char c_buffer[_MAXBUFLEN]
        cdef int bytes_written
        try:
            bytes_written = self.sbapi.eepromReadSlot(self.device_id, self.feature_id, &error_code,
                                                      slot_number, c_buffer, _MAXBUFLEN)
        except ValueError:
            raise SeaBreezeError("EEProm slot out of bounds.")
        if error_code != 0:
            raise SeaBreezeError(error_code=error_code)
        if strip_zero_bytes:
            return c_buffer[:bytes_written].strip('\x00')
        return c_buffer[:bytes_written]


cdef class SeaBreezeLightSourceFeature(SeaBreezeFeature):

    identifier = "light_source"

    @classmethod
    def _get_feature_ids_from_device(cls, SeaBreezeDevice device):  # autogenerated
        cdef int num_features, error_code
        cdef csb.SeaBreezeAPI* sbapi = csb.SeaBreezeAPI.getInstance()
        num_features = sbapi.getNumberOfLightSourceFeatures(device.handle, &error_code)
        cls._raise_if_error(error_code, num_features)
        py_feature_ids = []
        if num_features != 0:
            feature_ids = <long*> PyMem_Malloc(num_features * sizeof(long))
            if not feature_ids:
                raise MemoryError("could not allocate memory for feature_ids")
            try:
                sbapi.getLightSourceFeatures(device.handle, &error_code, feature_ids, num_features)
                cls._raise_if_error(error_code, num_features)
                py_feature_ids = [feature_ids[i] for i in range(num_features)]
            finally:
                PyMem_Free(feature_ids)
        return py_feature_ids

    def get_count(self):
        """returns the total number of light sources available

        This function gets the number of light sources that are represented by
        the given featureID.  Such light sources could be individual LEDs,
        light bulbs, lasers, etc.  Each of these light sources may have different
        capabilities, such as programmable intensities and enables, which should
        be queried before they are used.

        Returns
        -------
        number_of_light_sources: int
        """
        cdef int error_code
        cdef int ls_count
        ls_count = self.sbapi.lightSourceGetCount(self.device_id, self.feature_id, &error_code)
        if error_code != 0:
            raise SeaBreezeError(error_code=error_code)
        return int(ls_count)

    def has_enable(self, int light_source_index):
        """returns if light source can be enabled

        Queries whether the indicated light source within the given feature
        instance has a usable enable/disable control.

        Parameters
        ----------
        light_source_index : int

        Returns
        -------
        has_enable: bool
        """
        cdef int error_code
        cdef bool_t has_enable
        has_enable = self.sbapi.lightSourceHasEnable(self.device_id, self.feature_id, &error_code, light_source_index)
        if error_code != 0:
            raise SeaBreezeError(error_code=error_code)
        return bool(has_enable)

    def is_enabled(self, int light_source_index):
        """returns if light source is enabled

        Parameters
        ----------
        light_source_index : int

        Returns
        -------
        is_enabled: bool
        """
        cdef int error_code
        cdef bool_t is_enable
        is_enabled = self.sbapi.lightSourceIsEnabled(self.device_id, self.feature_id, &error_code, light_source_index)
        if error_code != 0:
            raise SeaBreezeError(error_code=error_code)
        return bool(is_enabled)

    def set_enable(self, int light_source_index, bool_t enable):
        """enable or disable the light source

        Attempts to enable or disable the indicated light source. Not all light
        sources have an enable/disable control, and this capability can be queried
        with has_enable(). Note that an enabled light source should emit light
        according to its last (or default) intensity setting which might be the
        minimum; in this case, the light source might appear to remain off.

        Parameters
        ----------
        light_source_index : int
        enable: bool

        Returns
        -------
        None
        """
        cdef int error_code
        self.sbapi.lightSourceSetEnable(self.device_id, self.feature_id, &error_code, light_source_index, enable)
        if error_code != 0:
            raise SeaBreezeError(error_code=error_code)

    def has_variable_intensity(self, int light_source_index):
        """returns if light source has variable intensity

        Parameters
        ----------
        light_source_index : int

        Returns
        -------
        is_enabled: bool
        """
        cdef int error_code
        cdef bool_t has_vi
        has_vi = self.sbapi.lightSourceHasVariableIntensity(self.device_id, self.feature_id, &error_code,
                                                            light_source_index)
        if error_code != 0:
            raise SeaBreezeError(error_code=error_code)
        return bool(has_vi)

    def get_intensity(self, int light_source_index):
        """queries the normalized intensity level of the indicated light source

        Parameters
        ----------
        light_source_index : int

        Returns
        -------
        intensity: float
            The intensity is normalized over the range [0, 1], with 0 as the minimum and 1 as the maximum.
        """
        cdef int error_code
        cdef double intensity
        intensity = self.sbapi.lightSourceGetIntensity(self.device_id, self.feature_id, &error_code, light_source_index)
        if error_code != 0:
            raise SeaBreezeError(error_code=error_code)
        return float(intensity)

    def set_intensity(self, int light_source_index, double intensity):
        """set the normalized intensity level of the indicated light source

        Parameters
        ----------
        light_source_index : int
        intensity: float
            The intensity is normalized over the range [0, 1], with 0 as the minimum and 1 as the maximum.

        Returns
        -------
        None
        """
        cdef int error_code
        self.sbapi.lightSourceSetIntensity(self.device_id, self.feature_id, &error_code, light_source_index, intensity)
        if error_code != 0:
            raise SeaBreezeError(error_code=error_code)


cdef class SeaBreezeStrobeLampFeature(SeaBreezeFeature):

    identifier = "strobe_lamp"

    @classmethod
    def _get_feature_ids_from_device(cls, SeaBreezeDevice device):  # autogenerated
        cdef int num_features, error_code
        cdef csb.SeaBreezeAPI* sbapi = csb.SeaBreezeAPI.getInstance()
        num_features = sbapi.getNumberOfLampFeatures(device.handle, &error_code)
        cls._raise_if_error(error_code, num_features)
        py_feature_ids = []
        if num_features != 0:
            feature_ids = <long*> PyMem_Malloc(num_features * sizeof(long))
            if not feature_ids:
                raise MemoryError("could not allocate memory for feature_ids")
            try:
                sbapi.getLampFeatures(device.handle, &error_code, feature_ids, num_features)
                cls._raise_if_error(error_code, num_features)
                py_feature_ids = [feature_ids[i] for i in range(num_features)]
            finally:
                PyMem_Free(feature_ids)
        return py_feature_ids

    def enable_lamp(self, state):
        """sets the strobe enable on the spectrometer

        Parameters
        ----------
        state : bool
            on or off

        Returns
        -------
        None
        """
        cdef int error_code
        self.sbapi.lampSetLampEnable(self.device_id, self.feature_id, &error_code, bool(state))
        if error_code != 0:
            raise SeaBreezeError(error_code=error_code)



cdef class SeaBreezeContinuousStrobeFeature(SeaBreezeFeature):

    identifier = "continuous_strobe"

    @classmethod
    def _get_feature_ids_from_device(cls, SeaBreezeDevice device):  # autogenerated
        cdef int num_features, error_code
        cdef csb.SeaBreezeAPI* sbapi = csb.SeaBreezeAPI.getInstance()
        num_features = sbapi.getNumberOfContinuousStrobeFeatures(device.handle, &error_code)
        cls._raise_if_error(error_code, num_features)
        py_feature_ids = []
        if num_features != 0:
            feature_ids = <long*> PyMem_Malloc(num_features * sizeof(long))
            if not feature_ids:
                raise MemoryError("could not allocate memory for feature_ids")
            try:
                sbapi.getContinuousStrobeFeatures(device.handle, &error_code, feature_ids, num_features)
                cls._raise_if_error(error_code, num_features)
                py_feature_ids = [feature_ids[i] for i in range(num_features)]
            finally:
                PyMem_Free(feature_ids)
        return py_feature_ids

    def set_enable(self, strobe_enable):
        """enable continuous strobe

        Parameters
        ----------
        strobe_enable : bool
            on or off

        Returns
        -------
        None
        """
        cdef int error_code
        cdef unsigned char c_enable
        c_enable = 0 if not strobe_enable else 1
        self.sbapi.continuousStrobeSetContinuousStrobeEnable(self.device_id, self.feature_id, &error_code, c_enable)
        if error_code != 0:
            raise SeaBreezeError(error_code=error_code)

    def set_period_micros(self, period_micros):
        """set continuous strobe period in microseconds

        Parameters
        ----------
        period_micros : int

        Returns
        -------
        None
        """
        cdef int error_code
        cdef unsigned long c_micros
        c_micros = int(period_micros)
        # void (long deviceID, long featureID, int *errorCode, unsigned long strobePeriodMicroseconds)
        self.sbapi.continuousStrobeSetContinuousStrobePeriodMicroseconds(self.device_id, self.feature_id, &error_code,
                                                                         c_micros)
        if error_code != 0:
            raise SeaBreezeError(error_code=error_code)


cdef class SeaBreezeShutterFeature(SeaBreezeFeature):

    identifier = "shutter"

    @classmethod
    def _get_feature_ids_from_device(cls, SeaBreezeDevice device):  # autogenerated
        cdef int num_features, error_code
        cdef csb.SeaBreezeAPI* sbapi = csb.SeaBreezeAPI.getInstance()
        num_features = sbapi.getNumberOfShutterFeatures(device.handle, &error_code)
        cls._raise_if_error(error_code, num_features)
        py_feature_ids = []
        if num_features != 0:
            feature_ids = <long*> PyMem_Malloc(num_features * sizeof(long))
            if not feature_ids:
                raise MemoryError("could not allocate memory for feature_ids")
            try:
                sbapi.getShutterFeatures(device.handle, &error_code, feature_ids, num_features)
                cls._raise_if_error(error_code, num_features)
                py_feature_ids = [feature_ids[i] for i in range(num_features)]
            finally:
                PyMem_Free(feature_ids)
        return py_feature_ids

    def set_shutter_open(self, state):
        """sets the shutter state on the device

        Parameters
        ----------
        state : bool
            open or close

        Returns
        -------
        None
        """
        cdef int error_code
        self.sbapi.shutterSetShutterOpen(self.device_id, self.feature_id, &error_code, bool(state))
        if error_code != 0:
            raise SeaBreezeError(error_code=error_code)


cdef class SeaBreezeNonlinearityCoefficientsFeature(SeaBreezeFeature):

    identifier = "nonlinearity_coefficients"

    @classmethod
    def _get_feature_ids_from_device(cls, SeaBreezeDevice device):  # autogenerated
        cdef int num_features, error_code
        cdef csb.SeaBreezeAPI* sbapi = csb.SeaBreezeAPI.getInstance()
        num_features = sbapi.getNumberOfNonlinearityCoeffsFeatures(device.handle, &error_code)
        cls._raise_if_error(error_code, num_features)
        py_feature_ids = []
        if num_features != 0:
            feature_ids = <long*> PyMem_Malloc(num_features * sizeof(long))
            if not feature_ids:
                raise MemoryError("could not allocate memory for feature_ids")
            try:
                sbapi.getNonlinearityCoeffsFeatures(device.handle, &error_code, feature_ids, num_features)
                cls._raise_if_error(error_code, num_features)
                py_feature_ids = [feature_ids[i] for i in range(num_features)]
            finally:
                PyMem_Free(feature_ids)
        return py_feature_ids

    def get_nonlinearity_coefficients(self):
        """reads out nonlinearity coefficients from the device's internal memory

        Returns
        -------
        nonlinearity_coefficients: list of float
            nonlinearity coefficients
        """
        cdef int error_code
        cdef int values_written
        cdef double[_MAXBUFLEN] ccoeffs
        values_written = self.sbapi.nonlinearityCoeffsGet(self.device_id, self.feature_id, &error_code,
                                                          &ccoeffs[0], _MAXBUFLEN)
        if error_code != 0:
            raise SeaBreezeError(error_code=error_code)
        coeffs = [float(ccoeffs[i]) for i in range(values_written)]
        return coeffs


cdef class SeaBreezeTemperatureFeature(SeaBreezeFeature):

    identifier = "temperature"

    @classmethod
    def _get_feature_ids_from_device(cls, SeaBreezeDevice device):  # autogenerated
        cdef int num_features, error_code
        cdef csb.SeaBreezeAPI* sbapi = csb.SeaBreezeAPI.getInstance()
        num_features = sbapi.getNumberOfTemperatureFeatures(device.handle, &error_code)
        cls._raise_if_error(error_code, num_features)
        py_feature_ids = []
        if num_features != 0:
            feature_ids = <long*> PyMem_Malloc(num_features * sizeof(long))
            if not feature_ids:
                raise MemoryError("could not allocate memory for feature_ids")
            try:
                sbapi.getTemperatureFeatures(device.handle, &error_code, feature_ids, num_features)
                cls._raise_if_error(error_code, num_features)
                py_feature_ids = [feature_ids[i] for i in range(num_features)]
            finally:
                PyMem_Free(feature_ids)
        return py_feature_ids

    # unsigned char temperatureCountGet(long deviceID, long featureID, int *errorCode)
    def count_temperatures(self):
        """reads out an the number of indexed temperatures available

        Returns
        -------
        num_temperatures : int
        """
        cdef int error_code
        cdef unsigned char num_temperatures
        num_temperatures = self.sbapi.temperatureCountGet(self.device_id, self.feature_id, &error_code)
        if error_code != 0:
            raise SeaBreezeError(error_code=error_code)
        return int(num_temperatures)

    # double temperatureGet(long deviceID, long featureID, int *errorCode, int index)
    def read_temperature(self, index):
        """read a specific temperature

        Parameters
        ----------
        index : int
            index of the temperature to be received

        Returns
        -------
        temperature : double
        """
        cdef int error_code
        cdef double output
        cdef int c_index
        c_index = int(index)
        output = self.sbapi.temperatureGet(self.device_id, self.feature_id, &error_code, c_index)
        if error_code != 0:
            raise SeaBreezeError(error_code=error_code)
        return float(output)

    # int temperatureGetAll(long deviceID, long featureID, int *errorCode, double *buffer, int maxLength)
    def temperature_get_all(self):
        """read all available temperatures

        Returns
        -------
        temperatures : tuple of float
        """
        cdef int error_code
        cdef int output
        cdef double* c_buffer
        cdef int maxLength
        maxLength = self.count_temperatures()
        c_buffer = <double *> PyMem_Malloc(maxLength * sizeof(double))
        if not c_buffer:
            raise MemoryError("could not allocate memory for temperatures")
        temperatures = []
        try:
            output = self.sbapi.temperatureGetAll(self.device_id, self.feature_id, &error_code, c_buffer, maxLength)
            if error_code != 0:
                raise SeaBreezeError(error_code=error_code)
            for i in range(output):
                temperatures.append(float(c_buffer[i]))
        finally:
            PyMem_Free(c_buffer)
        return tuple(temperatures)


cdef class SeaBreezeIntrospectionFeature(SeaBreezeFeature):

    identifier = "introspection"

    @classmethod
    def _get_feature_ids_from_device(cls, SeaBreezeDevice device):  # autogenerated
        cdef int num_features, error_code
        cdef csb.SeaBreezeAPI* sbapi = csb.SeaBreezeAPI.getInstance()
        num_features = sbapi.getNumberOfIntrospectionFeatures(device.handle, &error_code)
        cls._raise_if_error(error_code, num_features)
        py_feature_ids = []
        if num_features != 0:
            feature_ids = <long*> PyMem_Malloc(num_features * sizeof(long))
            if not feature_ids:
                raise MemoryError("could not allocate memory for feature_ids")
            try:
                sbapi.getIntrospectionFeatures(device.handle, &error_code, feature_ids, num_features)
                cls._raise_if_error(error_code, num_features)
                py_feature_ids = [feature_ids[i] for i in range(num_features)]
            finally:
                PyMem_Free(feature_ids)
        return py_feature_ids

    # unsigned short int introspectionNumberOfPixelsGet(long deviceID, long featureID, int *errorCode)
    def number_of_pixels(self):
        """read the number of detector pixels available

        Returns
        -------
        num_pixels : int
        """
        cdef int error_code
        cdef unsigned short int num_pixels
        num_pixels = self.sbapi.introspectionNumberOfPixelsGet(self.device_id, self.feature_id, &error_code)
        if error_code != 0:
            raise SeaBreezeError(error_code=error_code)
        return int(num_pixels)

    # int introspectionActivePixelRangesGet(long deviceID, long featureID, int *errorCode, unsigned int *pixelIndexPairs, int maxLength)
    def get_active_pixel_ranges(self):
        """return the active pixel indices of a device

        Returns
        -------
        output : tuple of int
        """
        cdef int error_code
        cdef int output
        cdef unsigned int* pixelIndexPairs
        cdef int maxLength
        maxLength = self.number_of_pixels()
        pixelIndexPairs = <unsigned int*> PyMem_Malloc(maxLength * sizeof(unsigned int))
        if not pixelIndexPairs:
            raise MemoryError("can't allocate memory for pixelIndexPairs")
        active_pixels = []
        try:
            output = self.sbapi.introspectionActivePixelRangesGet(self.device_id, self.feature_id, &error_code, pixelIndexPairs, maxLength)
            if error_code != 0:
                raise SeaBreezeError(error_code=error_code)
            for i in range(output):
                active_pixels.append(int(pixelIndexPairs[i]))
        finally:
            PyMem_Free(pixelIndexPairs)
        return tuple(active_pixels)

    # int introspectionOpticalDarkPixelRangesGet(long deviceID, long featureID, int *errorCode, unsigned int *pixelIndexPairs, int maxLength)
    def get_optical_dark_pixel_ranges(self):
        """return the optical dark pixel indices of a device

        Returns
        -------
        output : tuple of int
        """
        cdef int error_code
        cdef int output
        cdef unsigned int* pixelIndexPairs
        cdef  int maxLength
        maxLength = self.number_of_pixels()
        pixelIndexPairs = <unsigned int*> PyMem_Malloc(maxLength * sizeof(unsigned int))
        if not pixelIndexPairs:
            raise MemoryError("can't allocate memory for pixelIndexPairs")
        dark_pixels = []
        try:
            output = self.sbapi.introspectionOpticalDarkPixelRangesGet(self.device_id, self.feature_id, &error_code,
                                                                       pixelIndexPairs, maxLength)
            if error_code != 0:
                raise SeaBreezeError(error_code=error_code)
            for i in range(output):
                dark_pixels.append(int(pixelIndexPairs[i]))
        finally:
            PyMem_Free(pixelIndexPairs)
        return tuple(dark_pixels)

    # int introspectionElectricDarkPixelRangesGet(long deviceID, long featureID, int *errorCode, unsigned int *pixelIndexPairs, int maxLength)
    def get_electric_dark_pixel_ranges(self):
        """return the electric dark pixel indices of a device

        Returns
        -------
        output : tuple of int
        """
        cdef int error_code
        cdef int output
        cdef unsigned int* pixelIndexPairs
        cdef  int maxLength
        maxLength = self.number_of_pixels()
        pixelIndexPairs = <unsigned int*> PyMem_Malloc(maxLength * sizeof(unsigned int))
        if not pixelIndexPairs:
            raise MemoryError("can't allocate memory for pixelIndexPairs")
        electric_dark_pixels = []
        try:
            output = self.sbapi.introspectionElectricDarkPixelRangesGet(self.device_id, self.feature_id, &error_code,
                                                                        pixelIndexPairs, maxLength)
            if error_code != 0:
                raise SeaBreezeError(error_code=error_code)
            for i in range(output):
                electric_dark_pixels.append(int(pixelIndexPairs[i]))
        finally:
            PyMem_Free(pixelIndexPairs)
        return tuple(electric_dark_pixels)


cdef class SeaBreezeSpectrumProcessingFeature(SeaBreezeFeature):

    identifier = "spectrum_processing"

    @classmethod
    def _get_feature_ids_from_device(cls, SeaBreezeDevice device):  # autogenerated
        cdef int num_features, error_code
        cdef csb.SeaBreezeAPI* sbapi = csb.SeaBreezeAPI.getInstance()
        num_features = sbapi.getNumberOfSpectrumProcessingFeatures(device.handle, &error_code)
        cls._raise_if_error(error_code, num_features)
        py_feature_ids = []
        if num_features != 0:
            feature_ids = <long*> PyMem_Malloc(num_features * sizeof(long))
            if not feature_ids:
                raise MemoryError("could not allocate memory for feature_ids")
            try:
                sbapi.getSpectrumProcessingFeatures(device.handle, &error_code, feature_ids, num_features)
                cls._raise_if_error(error_code, num_features)
                py_feature_ids = [feature_ids[i] for i in range(num_features)]
            finally:
                PyMem_Free(feature_ids)
        return py_feature_ids

    def get_boxcar_width(self):
        cdef unsigned char boxcar_width
        cdef int error_code
        boxcar_width = self.sbapi.spectrumProcessingBoxcarWidthGet(self.device_id, self.feature_id, &error_code)
        if boxcar_width < 0 or error_code != 0:
            raise SeaBreezeError(error_code=error_code)
        return int(boxcar_width)

    def set_boxcar_width(self, boxcar_width):
        """

        Returns
        -------
        None
        """
        cdef int error_code
        cdef unsigned char c_boxcar_width
        c_boxcar_width = int(boxcar_width)
        self.sbapi.spectrumProcessingBoxcarWidthSet(self.device_id, self.feature_id, &error_code, c_boxcar_width)
        if error_code != 0:
            raise SeaBreezeError(error_code=error_code)

    boxcar_width = property(get_boxcar_width, set_boxcar_width)

    def get_scans_to_average(self):
        cdef unsigned short int scans_to_average
        cdef int error_code
        scans_to_average = self.sbapi.spectrumProcessingScansToAverageGet(self.device_id, self.feature_id, &error_code)
        if scans_to_average < 1 or error_code != 0:
            raise SeaBreezeError(error_code=error_code)
        return int(scans_to_average)

    def set_scans_to_average(self, scans_to_average):
        """

        Parameters
        ----------
        scans_to_average : int

        Returns
        -------
        None
        """
        cdef int error_code
        cdef unsigned short int c_scans_to_average
        c_scans_to_average = int(scans_to_average)
        self.sbapi.spectrumProcessingScansToAverageSet(self.device_id, self.feature_id, &error_code, c_scans_to_average)
        if error_code != 0:
            raise SeaBreezeError(error_code=error_code)

    scans_to_average = property(get_scans_to_average, set_scans_to_average)


cdef class SeaBreezeRevisionFeature(SeaBreezeFeature):

    identifier = "revision"

    @classmethod
    def _get_feature_ids_from_device(cls, SeaBreezeDevice device):  # autogenerated
        cdef int num_features, error_code
        cdef csb.SeaBreezeAPI* sbapi = csb.SeaBreezeAPI.getInstance()
        num_features = sbapi.getNumberOfRevisionFeatures(device.handle, &error_code)
        cls._raise_if_error(error_code, num_features)
        py_feature_ids = []
        if num_features != 0:
            feature_ids = <long*> PyMem_Malloc(num_features * sizeof(long))
            if not feature_ids:
                raise MemoryError("could not allocate memory for feature_ids")
            try:
                sbapi.getRevisionFeatures(device.handle, &error_code, feature_ids, num_features)
                cls._raise_if_error(error_code, num_features)
                py_feature_ids = [feature_ids[i] for i in range(num_features)]
            finally:
                PyMem_Free(feature_ids)
        return py_feature_ids

    # unsigned char revisionHardwareGet(long deviceID, long featureID, int *errorCode)
    def hardware_revision(self):
        """returns the hardware revision

        Returns
        -------
        revision : int
        """
        cdef int error_code
        cdef unsigned char output
        output = self.sbapi.revisionHardwareGet(self.device_id, self.feature_id, &error_code)
        if error_code != 0:
            raise SeaBreezeError(error_code=error_code)
        return int(output)

    # unsigned short int revisionFirmwareGet(long deviceID, long featureID, int *errorCode)
    def revision_firmware_get(self):
        """returns the firmware revision

        Returns
        -------
        output : int
        """
        cdef int error_code
        cdef unsigned short int output
        output = self.sbapi.revisionFirmwareGet(self.device_id, self.feature_id, &error_code)
        if error_code != 0:
            raise SeaBreezeError(error_code=error_code)
        return int(output)


cdef class SeaBreezeOpticalBenchFeature(SeaBreezeFeature):

    identifier = "optical_bench"

    @classmethod
    def _get_feature_ids_from_device(cls, SeaBreezeDevice device):  # autogenerated
        cdef int num_features, error_code
        cdef csb.SeaBreezeAPI* sbapi = csb.SeaBreezeAPI.getInstance()
        num_features = sbapi.getNumberOfOpticalBenchFeatures(device.handle, &error_code)
        cls._raise_if_error(error_code, num_features)
        py_feature_ids = []
        if num_features != 0:
            feature_ids = <long*> PyMem_Malloc(num_features * sizeof(long))
            if not feature_ids:
                raise MemoryError("could not allocate memory for feature_ids")
            try:
                sbapi.getOpticalBenchFeatures(device.handle, &error_code, feature_ids, num_features)
                cls._raise_if_error(error_code, num_features)
                py_feature_ids = [feature_ids[i] for i in range(num_features)]
            finally:
                PyMem_Free(feature_ids)
        return py_feature_ids

    # unsigned short int opticalBenchGetFiberDiameterMicrons(long deviceID, long featureID, int *errorCode)
    def get_fiber_diameter_microns(self):
        """return the fiber diameter in micrometers

        Returns
        -------
        fiber_diameter : int
        """
        cdef int error_code
        cdef unsigned short int output
        output = self.sbapi.opticalBenchGetFiberDiameterMicrons(self.device_id, self.feature_id, &error_code)
        if error_code != 0:
            raise SeaBreezeError(error_code=error_code)
        return int(output)

    # unsigned short int opticalBenchGetSlitWidthMicrons(long deviceID, long featureID, int *errorCode)
    def get_slit_width_microns(self):
        """return the slit width in micrometers

        Returns
        -------
        slit_width : int
        """
        cdef int error_code
        cdef unsigned short int output
        output = self.sbapi.opticalBenchGetSlitWidthMicrons(self.device_id, self.feature_id, &error_code)
        if error_code != 0:
            raise SeaBreezeError(error_code=error_code)
        return int(output)

    # int opticalBenchGetID(long deviceID, long featureID, int *errorCode, char *buffer, int bufferLength)
    def get_id(self):
        """return the bench id

        Returns
        -------
        bench_id : str
        """
        cdef int error_code
        cdef int bytes_written
        cdef char buffer[_MAXBUFLEN]
        bytes_written = self.sbapi.opticalBenchGetID(self.device_id, self.feature_id, &error_code,
                                                     &buffer[0], _MAXBUFLEN)
        if error_code != 0:
            raise SeaBreezeError(error_code=error_code)
        assert bytes_written < _MAXBUFLEN, "BUG: should increase hardcoded buffer size"
        return str(buffer[:bytes_written])

    # int opticalBenchGetSerialNumber(long deviceID, long featureID, int *errorCode, char *buffer, int bufferLength)
    def get_serial_number(self):
        """return the serial number

        Returns
        -------
        serial_number : str
        """
        cdef int error_code
        cdef int bytes_written
        cdef char buffer[_MAXBUFLEN]
        bytes_written = self.sbapi.opticalBenchGetSerialNumber(self.device_id, self.feature_id, &error_code,
                                                               &buffer[0], _MAXBUFLEN)
        if error_code != 0:
            raise SeaBreezeError(error_code=error_code)
        assert bytes_written < _MAXBUFLEN, "BUG: should increase hardcoded buffer size"
        return str(buffer[:bytes_written])

    # int opticalBenchGetCoating(long deviceID, long featureID, int *errorCode, char *buffer, int bufferLength)
    def get_coating(self):
        """return the bench coating

        Returns
        -------
        coating : str
        """
        cdef int error_code
        cdef int bytes_written
        cdef char buffer[_MAXBUFLEN]
        bytes_written = self.sbapi.opticalBenchGetCoating(self.device_id, self.feature_id, &error_code,
                                                          &buffer[0], _MAXBUFLEN)
        if error_code != 0:
            raise SeaBreezeError(error_code=error_code)
        assert bytes_written < _MAXBUFLEN, "BUG: should increase hardcoded buffer size"
        return str(buffer[:bytes_written])

    # int opticalBenchGetFilter(long deviceID, long featureID, int *errorCode, char *buffer, int bufferLength)
    def get_filter(self):
        """return the bench filter

        Returns
        -------
        filter : str
        """
        cdef int error_code
        cdef int bytes_written
        cdef char buffer[_MAXBUFLEN]
        bytes_written = self.sbapi.opticalBenchGetFilter(self.device_id, self.feature_id, &error_code,
                                                         &buffer[0], _MAXBUFLEN)
        if error_code != 0:
            raise SeaBreezeError(error_code=error_code)
        assert bytes_written < _MAXBUFLEN, "BUG: should increase hardcoded buffer size"
        return str(buffer[:bytes_written])

    # int opticalBenchGetGrating(long deviceID, long featureID, int *errorCode, char *buffer, int bufferLength)
    def get_grating(self):
        """return the bench grating

        Returns
        -------
        output : int
        """
        cdef int error_code
        cdef int bytes_written
        cdef char buffer[_MAXBUFLEN]
        bytes_written = self.sbapi.opticalBenchGetGrating(self.device_id, self.feature_id, &error_code,
                                                   &buffer[0], _MAXBUFLEN)
        if error_code != 0:
            raise SeaBreezeError(error_code=error_code)
        assert bytes_written < _MAXBUFLEN, "BUG: should increase hardcoded buffer size"
        return str(buffer[:bytes_written])


cdef class SeaBreezeStrayLightCoefficientsFeature(SeaBreezeFeature):

    identifier = "stray_light_coefficients"

    @classmethod
    def _get_feature_ids_from_device(cls, SeaBreezeDevice device):  # autogenerated
        cdef int num_features, error_code
        cdef csb.SeaBreezeAPI* sbapi = csb.SeaBreezeAPI.getInstance()
        num_features = sbapi.getNumberOfStrayLightCoeffsFeatures(device.handle, &error_code)
        cls._raise_if_error(error_code, num_features)
        py_feature_ids = []
        if num_features != 0:
            feature_ids = <long*> PyMem_Malloc(num_features * sizeof(long))
            if not feature_ids:
                raise MemoryError("could not allocate memory for feature_ids")
            try:
                sbapi.getStrayLightCoeffsFeatures(device.handle, &error_code, feature_ids, num_features)
                cls._raise_if_error(error_code, num_features)
                py_feature_ids = [feature_ids[i] for i in range(num_features)]
            finally:
                PyMem_Free(feature_ids)
        return py_feature_ids

    def get_stray_light_coefficients(self):
        """reads out stray light coefficients from the device's internal memory

        Returns
        -------
        stray_light_coefficients: list of float
            the stray light coefficients stored on the device
        """
        cdef int error_code
        cdef int values_written
        cdef double[_MAXDBUFLEN] ccoeffs
        values_written = self.sbapi.strayLightCoeffsGet(self.device_id, self.feature_id, &error_code,
                                                        &ccoeffs[0], _MAXDBUFLEN)
        if error_code != 0:
            raise SeaBreezeError(error_code=error_code)
        coefficients = [float(ccoeffs[i]) for i in range(values_written)]
        return coefficients


cdef class SeaBreezeDataBufferFeature(SeaBreezeFeature):

    identifier = "data_buffer"

    @classmethod
    def _get_feature_ids_from_device(cls, SeaBreezeDevice device):  # autogenerated
        cdef int num_features, error_code
        cdef csb.SeaBreezeAPI* sbapi = csb.SeaBreezeAPI.getInstance()
        num_features = sbapi.getNumberOfDataBufferFeatures(device.handle, &error_code)
        cls._raise_if_error(error_code, num_features)
        py_feature_ids = []
        if num_features != 0:
            feature_ids = <long*> PyMem_Malloc(num_features * sizeof(long))
            if not feature_ids:
                raise MemoryError("could not allocate memory for feature_ids")
            try:
                sbapi.getDataBufferFeatures(device.handle, &error_code, feature_ids, num_features)
                cls._raise_if_error(error_code, num_features)
                py_feature_ids = [feature_ids[i] for i in range(num_features)]
            finally:
                PyMem_Free(feature_ids)
        return py_feature_ids

    # void dataBufferClear(long deviceID, long featureID, int *errorCode)
    def clear(self):
        """clear the data buffer

        Returns
        -------
        None
        """
        cdef int error_code
        self.sbapi.dataBufferClear(self.device_id, self.feature_id, &error_code)
        if error_code != 0:
            raise SeaBreezeError(error_code=error_code)

    # void dataBufferRemoveOldestSpectra(long deviceID, long featureID, int *errorCode, unsigned int numberOfSpectra)
    def remove_oldest_spectra(self, number_of_spectra):
        """remove the oldest data from the buffer

        Parameters
        ----------
        number_of_spectra : int
            Number of spectra from oldest to newest to remove

        Returns
        -------
        None
        """
        cdef int error_code
        cdef unsigned int numberOfSpectra
        numberOfSpectra = int(number_of_spectra)
        self.sbapi.dataBufferRemoveOldestSpectra(self.device_id, self.feature_id, &error_code, numberOfSpectra)
        if error_code != 0:
            raise SeaBreezeError(error_code=error_code)

    # unsigned long dataBufferGetNumberOfElements(long deviceID, long featureID, int *errorCode)
    def get_number_of_elements(self):
        """get the number of data elements currently in the buffer

        Returns
        -------
        num_elements : int
        """
        cdef int error_code
        cdef unsigned long output
        output = self.sbapi.dataBufferGetNumberOfElements(self.device_id, self.feature_id, &error_code)
        if error_code != 0:
            raise SeaBreezeError(error_code=error_code)
        return int(output)

    # unsigned long dataBufferGetBufferCapacity(long deviceID, long featureID, int *errorCode)
    def get_buffer_capacity(self):
        """get the present limit of how many data elements will be retained by the buffer.

        This value can be changed with `set_buffer_capacity`

        Returns
        -------
        buffer_capacity : int
        """
        cdef int error_code
        cdef unsigned long output
        output = self.sbapi.dataBufferGetBufferCapacity(self.device_id, self.feature_id, &error_code)
        if error_code != 0:
            raise SeaBreezeError(error_code=error_code)
        return int(output)

    # void dataBufferSetBufferCapacity(long deviceID, long featureID, int *errorCode, unsigned long capacity)
    def set_buffer_capacity(self, capacity):
        """set the number of data elements that the buffer should retain

        Parameters
        ----------
        capacity : int
            Limit on the number of data elements to store.  This is
            bounded by what is returned by get_buffer_capacity_minimum()
            and get_buffer_capacity_maximum().

        Returns
        -------
        None
        """
        cdef int error_code
        cdef unsigned long c_capacity
        c_capacity = int(capacity)
        self.sbapi.dataBufferSetBufferCapacity(self.device_id, self.feature_id, &error_code, c_capacity)
        if error_code != 0:
            raise SeaBreezeError(error_code=error_code)

    # unsigned long dataBufferGetBufferCapacityMaximum(long deviceID, long featureID, int *errorCode)
    def get_buffer_capacity_maximum(self):
        """get the maximum possible configurable size for the data buffer

        Returns
        -------
        max_capacity : int
        """
        cdef int error_code
        cdef unsigned long output
        output = self.sbapi.dataBufferGetBufferCapacityMaximum(self.device_id, self.feature_id, &error_code)
        if error_code != 0:
            raise SeaBreezeError(error_code=error_code)
        return int(output)

    # unsigned long dataBufferGetBufferCapacityMinimum(long deviceID, long featureID, int *errorCode)
    def get_buffer_capacity_minimum(self):
        """get the minimum possible configurable size for the data buffer

        Returns
        -------
        min_capacity : int
        """
        cdef int error_code
        cdef unsigned long output
        output = self.sbapi.dataBufferGetBufferCapacityMinimum(self.device_id, self.feature_id, &error_code)
        if error_code != 0:
            raise SeaBreezeError(error_code=error_code)
        return int(output)


cdef class SeaBreezeFastBufferFeature(SeaBreezeFeature):

    identifier = "fast_buffer"

    @classmethod
    def _get_feature_ids_from_device(cls, SeaBreezeDevice device):  # autogenerated
        cdef int num_features, error_code
        cdef csb.SeaBreezeAPI* sbapi = csb.SeaBreezeAPI.getInstance()
        num_features = sbapi.getNumberOfFastBufferFeatures(device.handle, &error_code)
        cls._raise_if_error(error_code, num_features)
        py_feature_ids = []
        if num_features != 0:
            feature_ids = <long*> PyMem_Malloc(num_features * sizeof(long))
            if not feature_ids:
                raise MemoryError("could not allocate memory for feature_ids")
            try:
                sbapi.getFastBufferFeatures(device.handle, &error_code, feature_ids, num_features)
                cls._raise_if_error(error_code, num_features)
                py_feature_ids = [feature_ids[i] for i in range(num_features)]
            finally:
                PyMem_Free(feature_ids)
        return py_feature_ids

    # unsigned char fastBufferGetBufferingEnable(long deviceID, long featureID, int *errorCode)
    def get_buffering_enable(self):
        """returns the fast buffer enable state

        Returns
        -------
        state : bool
        """
        cdef int error_code
        cdef unsigned char output
        output = self.sbapi.fastBufferGetBufferingEnable(self.device_id, self.feature_id, &error_code)
        if error_code != 0:
            raise SeaBreezeError(error_code=error_code)
        return False if output == 0 else True

    # void fastBufferSetBufferingEnable(long deviceID, long featureID, int *errorCode, unsigned char isEnabled)
    def set_buffering_enable(self, is_enabled):
        """
        Parameters
        ----------
        is_enabled : bool

        Returns
        -------
        None
        """
        cdef int error_code
        cdef unsigned char isEnabled
        isEnabled = 0 if not is_enabled else 1
        self.sbapi.fastBufferSetBufferingEnable(self.device_id, self.feature_id, &error_code, isEnabled)
        if error_code != 0:
            raise SeaBreezeError(error_code=error_code)

    # unsigned int fastBufferGetConsecutiveSampleCount(long deviceID, long featureID, int *errorCode)
    def get_consecutive_sample_count(self):
        """returns the number of consecutive samples

        Returns
        -------
        num_samples : int
        """
        cdef int error_code
        cdef unsigned int output
        output = self.sbapi.fastBufferGetConsecutiveSampleCount(self.device_id, self.feature_id, &error_code)
        if error_code != 0:
            raise SeaBreezeError(error_code=error_code)
        return int(output)

    # void fastBufferSetConsecutiveSampleCount(long deviceID, long featureID, int *errorCode, unsigned int consecutiveSampleCount)
    def set_consecutive_sample_count(self, consecutive_sample_count):
        """set the number of consecutive samples

        Parameters
        ----------
        consecutive_sample_count : int

        Returns
        -------
        None
        """
        cdef int error_code
        cdef unsigned int consecutiveSampleCount
        consecutiveSampleCount = int(consecutive_sample_count)
        self.sbapi.fastBufferSetConsecutiveSampleCount(self.device_id, self.feature_id, &error_code, consecutiveSampleCount)
        if error_code != 0:
            raise SeaBreezeError(error_code=error_code)


cdef class SeaBreezeAcquisitionDelayFeature(SeaBreezeFeature):

    identifier = "acquisition_delay"

    @classmethod
    def _get_feature_ids_from_device(cls, SeaBreezeDevice device):  # autogenerated
        cdef int num_features, error_code
        cdef csb.SeaBreezeAPI* sbapi = csb.SeaBreezeAPI.getInstance()
        num_features = sbapi.getNumberOfAcquisitionDelayFeatures(device.handle, &error_code)
        cls._raise_if_error(error_code, num_features)
        py_feature_ids = []
        if num_features != 0:
            feature_ids = <long*> PyMem_Malloc(num_features * sizeof(long))
            if not feature_ids:
                raise MemoryError("could not allocate memory for feature_ids")
            try:
                sbapi.getAcquisitionDelayFeatures(device.handle, &error_code, feature_ids, num_features)
                cls._raise_if_error(error_code, num_features)
                py_feature_ids = [feature_ids[i] for i in range(num_features)]
            finally:
                PyMem_Free(feature_ids)
        return py_feature_ids

    # void acquisitionDelaySetDelayMicroseconds(long deviceID, long featureID, int *errorCode, unsigned long delay_usec)
    def set_delay_microseconds(self, delay_usec):
        """set the acquisition delay in microseconds

        Parameters
        ----------
        delay_usec : int

        Returns
        -------
        None
        """
        cdef int error_code
        cdef unsigned long c_delay_usec
        c_delay_usec = int(delay_usec)
        self.sbapi.acquisitionDelaySetDelayMicroseconds(self.device_id, self.feature_id, &error_code, c_delay_usec)
        if error_code != 0:
            raise SeaBreezeError(error_code=error_code)

    # unsigned long acquisitionDelayGetDelayMicroseconds(long deviceID, long featureID, int *errorCode)
    def get_delay_microseconds(self):
        """get the acquisition delay in microseconds

        Returns
        -------
        delay : int
        """
        cdef int error_code
        cdef unsigned long delay
        delay = self.sbapi.acquisitionDelayGetDelayMicroseconds(self.device_id, self.feature_id, &error_code)
        if error_code != 0:
            raise SeaBreezeError(error_code=error_code)
        return int(delay)

    delay_microseconds = property(get_delay_microseconds, set_delay_microseconds)

    # unsigned long acquisitionDelayGetDelayIncrementMicroseconds(long deviceID, long featureID, int *errorCode)
    def get_delay_increment_microseconds(self):
        """get the acquisition delay increment in microseconds

        Returns
        -------
        delay increment : int
        """
        cdef int error_code
        cdef unsigned long output
        output = self.sbapi.acquisitionDelayGetDelayIncrementMicroseconds(self.device_id, self.feature_id, &error_code)
        if error_code != 0:
            raise SeaBreezeError(error_code=error_code)
        return int(output)

    # unsigned long acquisitionDelayGetDelayMaximumMicroseconds(long deviceID, long featureID, int *errorCode)
    def get_maximum_delay_microseconds(self):
        """get the maximum acquisition delay in microseconds

        Returns
        -------
        maximum_delay : int
        """
        cdef int error_code
        cdef unsigned long output
        output = self.sbapi.acquisitionDelayGetDelayMaximumMicroseconds(self.device_id, self.feature_id, &error_code)
        if error_code != 0:
            raise SeaBreezeError(error_code=error_code)
        return int(output)

    # unsigned long acquisitionDelayGetDelayMinimumMicroseconds(long deviceID, long featureID, int *errorCode)
    def get_minimum_delay_microseconds(self):
        """get the minimum acquisition delay in microseconds

        Returns
        -------
        minimum_delay : int
        """
        cdef int error_code
        cdef unsigned long output
        output = self.sbapi.acquisitionDelayGetDelayMinimumMicroseconds(self.device_id, self.feature_id, &error_code)
        if error_code != 0:
            raise SeaBreezeError(error_code=error_code)
        return int(output)


cdef class SeaBreezeI2CMasterFeature(SeaBreezeFeature):

    identifier = "i2c_master"

    @classmethod
    def _get_feature_ids_from_device(cls, SeaBreezeDevice device):  # autogenerated
        cdef int num_features, error_code
        cdef csb.SeaBreezeAPI* sbapi = csb.SeaBreezeAPI.getInstance()
        num_features = sbapi.getNumberOfI2CMasterFeatures(device.handle, &error_code)
        cls._raise_if_error(error_code, num_features)
        py_feature_ids = []
        if num_features != 0:
            feature_ids = <long*> PyMem_Malloc(num_features * sizeof(long))
            if not feature_ids:
                raise MemoryError("could not allocate memory for feature_ids")
            try:
                sbapi.getI2CMasterFeatures(device.handle, &error_code, feature_ids, num_features)
                cls._raise_if_error(error_code, num_features)
                py_feature_ids = [feature_ids[i] for i in range(num_features)]
            finally:
                PyMem_Free(feature_ids)
        return py_feature_ids

    # unsigned char i2cMasterGetNumberOfBuses(long deviceID, long featureID, int *errorCode)
    def get_number_of_buses(self):
        """return the number of i2c buses

        Returns
        -------
        num_buses : int
        """
        cdef int error_code
        cdef unsigned char output
        output = self.sbapi.i2cMasterGetNumberOfBuses(self.device_id, self.feature_id, &error_code)
        if error_code != 0:
            raise SeaBreezeError(error_code=error_code)
        return int(output)

    # unsigned short i2cMasterReadBus(long deviceID, long featureID, int *errorCode, unsigned char busIndex, unsigned char slaveAddress, unsigned char *readData, unsigned short numberOfBytes)
    def read_bus(self, bus_index, slave_address, buffer_length=1024):
        """read data from the i2c bus

        Parameters
        ----------
        bus_index : int
        slave_address : int
        buffer_length : int, optional

        Returns
        -------
        data : str
        """
        cdef int error_code
        cdef unsigned short output
        cdef unsigned char busIndex
        cdef unsigned char slaveAddress
        cdef unsigned char* readData
        cdef unsigned short numberOfBytes
        busIndex = int(bus_index)
        slaveAddress = int(slave_address)
        readData = <unsigned char*> PyMem_Malloc(buffer_length * sizeof(unsigned char))
        numberOfBytes = buffer_length
        if not readData:
            raise MemoryError("can't allocate memory for data")
        try:
            output = self.sbapi.i2cMasterReadBus(self.device_id, self.feature_id, &error_code, busIndex, slaveAddress,
                                                 readData, numberOfBytes)
            if error_code != 0:
                raise SeaBreezeError(error_code=error_code)
            assert output <= buffer_length, "BUG: buffer_length probably to small"
            out = readData[:output]
        finally:
            PyMem_Free(readData)
        return out

    # unsigned short i2cMasterWriteBus(long deviceID, long featureID, int *errorCode, unsigned char busIndex, unsigned char slaveAddress, const unsigned char *writeData, unsigned short numberOfBytes)
    def write_bus(self, bus_index, slave_address, data):
        """write data to i2c bus

        Parameters
        ----------
        bus_index : int
        slave_address : int
        data : str

        Returns
        -------
        None
        """
        cdef int error_code

        cdef unsigned short output
        cdef unsigned char busIndex
        cdef unsigned char slaveAddress
        cdef const unsigned char* writeData
        cdef unsigned short numberOfBytes
        assert 0 <= int(bus_index) <= 256
        assert 0 <= int(slave_address) <= 256
        busIndex = int(bus_index)
        slaveAddress = int(slave_address)
        numberOfBytes = len(data)
        bdata = bytes(data)
        writeData = bdata
        output = self.sbapi.i2cMasterWriteBus(self.device_id, self.feature_id, &error_code, busIndex,
                                              slaveAddress, writeData, numberOfBytes)
        if error_code != 0:
            raise SeaBreezeError(error_code=error_code)
        assert output == numberOfBytes, "BUG: didn't write all data"<|MERGE_RESOLUTION|>--- conflicted
+++ resolved
@@ -11,16 +11,12 @@
 cimport seabreeze.cseabreeze.c_seabreeze as csb
 
 import weakref
-from collections import namedtuple
 
 import numpy as np
 
-<<<<<<< HEAD
 from collections import namedtuple
 import struct
 
-=======
->>>>>>> f2b9aec5
 
 # from libseabreeze api/SeaBreezeConstants.h
 class _ErrorCode(object):
@@ -936,14 +932,6 @@
             else:
                 SeaBreezeError("Unknown Pixel Data Format")
 
-<<<<<<< HEAD
-            # add data to return list
-            buffer_data.append((metdata_dataset,intensities))
-            
-            # depending on the individual Dataset length, add offset to next Dataset.
-            # There is 4 bytes of unused data after every spectrum for some reason. So add that as well.
-            offset += metdata_dataset.metadata_length + metdata_dataset.pixel_data_length + 4
-=======
             # add Dataset to returned list
             buffer_data.append(Dataset(
                 protocol_version,
@@ -962,7 +950,6 @@
             # There is 4 bytes of unused data after every spectrum for some reason. So add that as well.
             offset += metadata_length + pixel_data_length + 4
 
->>>>>>> f2b9aec5
         return buffer_data
 
 cdef class SeaBreezePixelBinningFeature(SeaBreezeFeature):
